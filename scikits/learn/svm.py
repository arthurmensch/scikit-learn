--- conflicted
+++ resolved
@@ -2,11 +2,7 @@
 import _libsvm
 import _liblinear
 
-<<<<<<< HEAD
 from .base import BaseEstimator
-=======
-from .base_estimator import BaseEstimator
->>>>>>> 835de691
 
 class BaseLibsvm(BaseEstimator):
     """
@@ -329,10 +325,6 @@
                          shrinking, probability)
 
 
-<<<<<<< HEAD
-=======
-
->>>>>>> 835de691
 class SVR(BaseLibsvm):
     """
     Support Vector Regression.
@@ -556,7 +548,6 @@
         self.C = C
         # Check that the arguments given are valid:
         self._get_solver_type()
-<<<<<<< HEAD
 
 
     def _get_solver_type(self):
@@ -573,24 +564,6 @@
 
     def fit(self, X, Y, **params):
         """
-=======
-
-
-    def _get_solver_type(self):
-        """ Return the magic number for the solver described by the
-            settings.
-        """
-        solver_type = "P%s_L%s_D%d"  % (
-            self.penalty.upper(), self.loss.upper(), int(self.dual))
-        if not solver_type in self._solver_type_dict:
-            raise ValueError('Not supported set of arguments: '
-                             + solver_type)
-        return self._solver_type_dict[solver_type]
-
-
-    def fit(self, X, Y, **params):
-        """
->>>>>>> 835de691
         Parameters
         ==========
         X : array-like, shape = [nsamples, nfeatures]
