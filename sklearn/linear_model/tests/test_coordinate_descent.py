--- conflicted
+++ resolved
@@ -674,9 +674,8 @@
     X, y, _, _ = build_dataset(n_samples=50, n_features=20)
     csr = sparse.csr_matrix(X)
     for path in [enet_path, lasso_path]:
-<<<<<<< HEAD
-        _, coefs, _ = path(X, y, fit_intercept=False)
-        _, sparse_coefs, _ = path(csr, y, fit_intercept=False)
+        _, coefs, _ = path(X, y, fit_intercept=False, tol=1e-10)
+        _, sparse_coefs, _ = path(csr, y, fit_intercept=False, tol=1e-10)
         assert_array_almost_equal(coefs, sparse_coefs)
 
 
@@ -713,9 +712,4 @@
                          "Gram matrix was provided but X was centered"
                          " to fit intercept, "
                          "or X was normalized : recomputing Gram matrix.",
-                         clf.fit, X, y)
-=======
-        _, coefs, _ = path(X, y, fit_intercept=False, tol=1e-10)
-        _, sparse_coefs, _ = path(csr, y, fit_intercept=False, tol=1e-10)
-        assert_array_almost_equal(coefs, sparse_coefs)
->>>>>>> 14f48460
+                         clf.fit, X, y)