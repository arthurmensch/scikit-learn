# Author: Alexandre Gramfort <alexandre.gramfort@inria.fr>
#         Fabian Pedregosa <fabian.pedregosa@inria.fr>
#         Olivier Grisel <olivier.grisel@ensta.org>
#         Gael Varoquaux <gael.varoquaux@inria.fr>
#
# License: BSD 3 clause

import sys
import warnings
from abc import ABCMeta, abstractmethod

import numpy as np
from scipy import sparse

from .base import LinearModel, _pre_fit
from ..base import RegressorMixin
from .base import center_data, sparse_center_data
from ..utils import check_array, check_X_y, deprecated
from ..utils.validation import check_random_state
from ..cross_validation import check_cv
from ..externals.joblib import Parallel, delayed
from ..externals import six
from ..externals.six.moves import xrange
from ..utils.extmath import safe_sparse_dot
from ..utils.validation import check_is_fitted
from ..utils.validation import column_or_1d
from ..utils import ConvergenceWarning

from . import cd_fast

###############################################################################
# Paths functions


def _alpha_grid(X, y, Xy=None, l1_ratio=1.0, fit_intercept=True,
                eps=1e-3, n_alphas=100, normalize=False, copy_X=True):
    """ Compute the grid of alpha values for elastic net parameter search

    Parameters
    ----------
    X : {array-like, sparse matrix}, shape (n_samples, n_features)
        Training data. Pass directly as Fortran-contiguous data to avoid
        unnecessary memory duplication

    y : ndarray, shape (n_samples,)
        Target values

    Xy : array-like, optional
        Xy = np.dot(X.T, y) that can be precomputed.

    l1_ratio : float
        The elastic net mixing parameter, with ``0 <= l1_ratio <= 1``.
        For ``l1_ratio = 0`` the penalty is an L2 penalty. ``For
        l1_ratio = 1`` it is an L1 penalty.  For ``0 < l1_ratio <
        1``, the penalty is a combination of L1 and L2.

    eps : float, optional
        Length of the path. ``eps=1e-3`` means that
        ``alpha_min / alpha_max = 1e-3``

    n_alphas : int, optional
        Number of alphas along the regularization path

    fit_intercept : boolean, default True
        Whether to fit an intercept or not

    normalize : boolean, optional, default False
        If ``True``, the regressors X will be normalized before regression.

    copy_X : boolean, optional, default True
        If ``True``, X will be copied; else, it may be overwritten.
    """
    n_samples = len(y)

    sparse_center = False
    if Xy is None:
        X_sparse = sparse.isspmatrix(X)
        sparse_center = X_sparse and (fit_intercept or normalize)
        X = check_array(X, 'csc',
                        copy=(copy_X and fit_intercept and not X_sparse))
        if not X_sparse:
            # X can be touched inplace thanks to the above line
            X, y, _, _, _ = center_data(X, y, fit_intercept,
                                        normalize, copy=False)
        Xy = safe_sparse_dot(X.T, y, dense_output=True)

        if sparse_center:
            # Workaround to find alpha_max for sparse matrices.
            # since we should not destroy the sparsity of such matrices.
            _, _, X_mean, _, X_std = sparse_center_data(X, y, fit_intercept,
                                                        normalize)
            mean_dot = X_mean * np.sum(y)

    if Xy.ndim == 1:
        Xy = Xy[:, np.newaxis]

    if sparse_center:
        if fit_intercept:
            Xy -= mean_dot[:, np.newaxis]
        if normalize:
            Xy /= X_std[:, np.newaxis]

    alpha_max = (np.sqrt(np.sum(Xy ** 2, axis=1)).max() /
                 (n_samples * l1_ratio))

    if alpha_max <= np.finfo(float).resolution:
        alphas = np.empty(n_alphas)
        alphas.fill(np.finfo(float).resolution)
        return alphas

    return np.logspace(np.log10(alpha_max * eps), np.log10(alpha_max),
                       num=n_alphas)[::-1]


def lasso_path(X, y, eps=1e-3, n_alphas=100, alphas=None,
               precompute='auto', Xy=None, copy_X=True, coef_init=None,
               verbose=False, return_n_iter=False, positive=False, **params):
    """Compute Lasso path with coordinate descent

    The Lasso optimization function varies for mono and multi-outputs.

    For mono-output tasks it is::

        (1 / (2 * n_samples)) * ||y - Xw||^2_2 + alpha * ||w||_1

    For multi-output tasks it is::

        (1 / (2 * n_samples)) * ||Y - XW||^2_Fro + alpha * ||W||_21

    Where::

        ||W||_21 = \sum_i \sqrt{\sum_j w_{ij}^2}

    i.e. the sum of norm of each row.

    Read more in the :ref:`User Guide <lasso>`.

    Parameters
    ----------
    X : {array-like, sparse matrix}, shape (n_samples, n_features)
        Training data. Pass directly as Fortran-contiguous data to avoid
        unnecessary memory duplication. If ``y`` is mono-output then ``X``
        can be sparse.

    y : ndarray, shape (n_samples,), or (n_samples, n_outputs)
        Target values

    eps : float, optional
        Length of the path. ``eps=1e-3`` means that
        ``alpha_min / alpha_max = 1e-3``

    n_alphas : int, optional
        Number of alphas along the regularization path

    alphas : ndarray, optional
        List of alphas where to compute the models.
        If ``None`` alphas are set automatically

    precompute : True | False | 'auto' | array-like
        Whether to use a precomputed Gram matrix to speed up
        calculations. If set to ``'auto'`` let us decide. The Gram
        matrix can also be passed as argument.

    Xy : array-like, optional
        Xy = np.dot(X.T, y) that can be precomputed. It is useful
        only when the Gram matrix is precomputed.

    copy_X : boolean, optional, default True
        If ``True``, X will be copied; else, it may be overwritten.

    coef_init : array, shape (n_features, ) | None
        The initial values of the coefficients.

    verbose : bool or integer
        Amount of verbosity.

    params : kwargs
        keyword arguments passed to the coordinate descent solver.

    positive : bool, default False
        If set to True, forces coefficients to be positive.

    return_n_iter : bool
        whether to return the number of iterations or not.

    Returns
    -------
    alphas : array, shape (n_alphas,)
        The alphas along the path where models are computed.

    coefs : array, shape (n_features, n_alphas) or \
            (n_outputs, n_features, n_alphas)
        Coefficients along the path.

    dual_gaps : array, shape (n_alphas,)
        The dual gaps at the end of the optimization for each alpha.

    n_iters : array-like, shape (n_alphas,)
        The number of iterations taken by the coordinate descent optimizer to
        reach the specified tolerance for each alpha.

    Notes
    -----
    See examples/linear_model/plot_lasso_coordinate_descent_path.py
    for an example.

    To avoid unnecessary memory duplication the X argument of the fit method
    should be directly passed as a Fortran-contiguous numpy array.

    Note that in certain cases, the Lars solver may be significantly
    faster to implement this functionality. In particular, linear
    interpolation can be used to retrieve model coefficients between the
    values output by lars_path

    Examples
    ---------

    Comparing lasso_path and lars_path with interpolation:

    >>> X = np.array([[1, 2, 3.1], [2.3, 5.4, 4.3]]).T
    >>> y = np.array([1, 2, 3.1])
    >>> # Use lasso_path to compute a coefficient path
    >>> _, coef_path, _ = lasso_path(X, y, alphas=[5., 1., .5])
    >>> print(coef_path)
    [[ 0.          0.          0.46874778]
     [ 0.2159048   0.4425765   0.23689075]]

    >>> # Now use lars_path and 1D linear interpolation to compute the
    >>> # same path
    >>> from sklearn.linear_model import lars_path
    >>> alphas, active, coef_path_lars = lars_path(X, y, method='lasso')
    >>> from scipy import interpolate
    >>> coef_path_continuous = interpolate.interp1d(alphas[::-1],
    ...                                             coef_path_lars[:, ::-1])
    >>> print(coef_path_continuous([5., 1., .5]))
    [[ 0.          0.          0.46915237]
     [ 0.2159048   0.4425765   0.23668876]]


    See also
    --------
    lars_path
    Lasso
    LassoLars
    LassoCV
    LassoLarsCV
    sklearn.decomposition.sparse_encode
    """

    return enet_path(X, y, l1_ratio=1., eps=eps, n_alphas=n_alphas,
                     alphas=alphas, precompute=precompute, Xy=Xy,
                     copy_X=copy_X, coef_init=coef_init, verbose=verbose,
                     positive=positive, **params)


def enet_path(X, y, l1_ratio=0.5, eps=1e-3, n_alphas=100, alphas=None,
              precompute='auto', Xy=None, copy_X=True, coef_init=None,
              verbose=False, return_n_iter=False, positive=False,
              screening=10, **params):
    """Compute elastic net path with coordinate descent

    The elastic net optimization function varies for mono and multi-outputs.

    For mono-output tasks it is::

        1 / (2 * n_samples) * ||y - Xw||^2_2 +
        + alpha * l1_ratio * ||w||_1
        + 0.5 * alpha * (1 - l1_ratio) * ||w||^2_2

    For multi-output tasks it is::

        (1 / (2 * n_samples)) * ||Y - XW||^Fro_2
        + alpha * l1_ratio * ||W||_21
        + 0.5 * alpha * (1 - l1_ratio) * ||W||_Fro^2

    Where::

        ||W||_21 = \sum_i \sqrt{\sum_j w_{ij}^2}

    i.e. the sum of norm of each row.

    Read more in the :ref:`User Guide <elastic_net>`.

    Parameters
    ----------
    X : {array-like}, shape (n_samples, n_features)
        Training data. Pass directly as Fortran-contiguous data to avoid
        unnecessary memory duplication. If ``y`` is mono-output then ``X``
        can be sparse.

    y : ndarray, shape (n_samples,) or (n_samples, n_outputs)
        Target values

    l1_ratio : float, optional
        float between 0 and 1 passed to elastic net (scaling between
        l1 and l2 penalties). ``l1_ratio=1`` corresponds to the Lasso

    eps : float
        Length of the path. ``eps=1e-3`` means that
        ``alpha_min / alpha_max = 1e-3``

    n_alphas : int, optional
        Number of alphas along the regularization path

    alphas : ndarray, optional
        List of alphas where to compute the models.
        If None alphas are set automatically

    precompute : True | False | 'auto' | array-like
        Whether to use a precomputed Gram matrix to speed up
        calculations. If set to ``'auto'`` let us decide. The Gram
        matrix can also be passed as argument.

    Xy : array-like, optional
        Xy = np.dot(X.T, y) that can be precomputed. It is useful
        only when the Gram matrix is precomputed.

    copy_X : boolean, optional, default True
        If ``True``, X will be copied; else, it may be overwritten.

    coef_init : array, shape (n_features, ) | None
        The initial values of the coefficients.

    verbose : bool or integer
        Amount of verbosity.

    params : kwargs
        keyword arguments passed to the coordinate descent solver.

    return_n_iter : bool
        whether to return the number of iterations or not.

    positive : bool, default False
        If set to True, forces coefficients to be positive.

    screening : int
        If screening is not zero, variable screening is performed every
        screening iterations, e.g. every 10 iterations if screening
        is set to 10.

    Returns
    -------
    alphas : array, shape (n_alphas,)
        The alphas along the path where models are computed.

    coefs : array, shape (n_features, n_alphas) or \
            (n_outputs, n_features, n_alphas)
        Coefficients along the path.

    dual_gaps : array, shape (n_alphas,)
        The dual gaps at the end of the optimization for each alpha.

    n_iters : array-like, shape (n_alphas,)
        The number of iterations taken by the coordinate descent optimizer to
        reach the specified tolerance for each alpha.
        (Is returned when ``return_n_iter`` is set to True).

    Notes
    -----
    See examples/plot_lasso_coordinate_descent_path.py for an example.

    See also
    --------
    MultiTaskElasticNet
    MultiTaskElasticNetCV
    ElasticNet
    ElasticNetCV
    """
    # We expect X and y to be already float64 Fortran ordered when bypassing
    # checks
    check_input = 'check_input' not in params or params['check_input']
    pre_fit = 'check_input' not in params or params['pre_fit']
    if check_input:
        X = check_array(X, 'csc', dtype=np.float64, order='F', copy=copy_X)
        y = check_array(y, 'csc', dtype=np.float64, order='F', copy=False,
                        ensure_2d=False)
        if Xy is not None:
            Xy = check_array(Xy, 'csc', dtype=np.float64, order='F',
                             copy=False,
                             ensure_2d=False)
    n_samples, n_features = X.shape

    multi_output = False
    if y.ndim != 1:
        multi_output = True
        _, n_outputs = y.shape

    # MultiTaskElasticNet does not support sparse matrices
    if not multi_output and sparse.isspmatrix(X):
        if 'X_mean' in params:
            # As sparse matrices are not actually centered we need this
            # to be passed to the CD solver.
            X_sparse_scaling = params['X_mean'] / params['X_std']
        else:
            X_sparse_scaling = np.zeros(n_features)

    # X should be normalized and fit already if function is called
    # from ElasticNet.fit
    if pre_fit:
        X, y, X_mean, y_mean, X_std, precompute, Xy = \
            _pre_fit(X, y, Xy, precompute, normalize=False,
                     fit_intercept=False,
                     copy=False, Xy_precompute_order='F')
    if alphas is None:
        # No need to normalize of fit_intercept: it has been done
        # above
        alphas = _alpha_grid(X, y, Xy=Xy, l1_ratio=l1_ratio,
                             fit_intercept=False, eps=eps, n_alphas=n_alphas,
                             normalize=False, copy_X=False)
    else:
        alphas = np.sort(alphas)[::-1]  # make sure alphas are properly ordered

    n_alphas = len(alphas)
    tol = params.get('tol', 1e-4)
    max_iter = params.get('max_iter', 1000)
    dual_gaps = np.empty(n_alphas)
    n_iters = []

    rng = check_random_state(params.get('random_state', None))
    selection = params.get('selection', 'cyclic')
    if selection not in ['random', 'cyclic']:
        raise ValueError("selection should be either random or cyclic.")
    random = (selection == 'random')

    if not multi_output:
        coefs = np.empty((n_features, n_alphas), dtype=np.float64)
    else:
        coefs = np.empty((n_outputs, n_features, n_alphas),
                         dtype=np.float64)

    if coef_init is None:
        coef_ = np.asfortranarray(np.zeros(coefs.shape[:-1]))
    else:
        coef_ = np.asfortranarray(coef_init)

    for i, alpha in enumerate(alphas):
        l1_reg = alpha * l1_ratio * n_samples
        l2_reg = alpha * (1.0 - l1_ratio) * n_samples

        if not multi_output and sparse.isspmatrix(X):
            model = cd_fast.sparse_enet_coordinate_descent(
                coef_, l1_reg, l2_reg, X.data, X.indices,
                X.indptr, y, X_sparse_scaling,
                max_iter, tol, rng, random, positive,
                screening)
        elif multi_output:
            model = cd_fast.enet_coordinate_descent_multi_task(
                coef_, l1_reg, l2_reg, X, y, max_iter, tol, rng, random)
            # XXX add screening to multioutput
        elif isinstance(precompute, np.ndarray):
            # We expect precompute to be already Fortran ordered when bypassing
            # checks
            if check_input:
                precompute = check_array(precompute, 'csc', dtype=np.float64,
                                         order='F')
            model = cd_fast.enet_coordinate_descent_gram(
                coef_, l1_reg, l2_reg, precompute, Xy, y, max_iter,
                tol, rng, random, positive)
            # XXX screening is not performed in gram/precomputed case
        elif precompute is False:
            model = cd_fast.enet_coordinate_descent(
                coef_, l1_reg, l2_reg, X, y, max_iter, tol, rng, random,
                positive, screening)
        else:
            raise ValueError("Precompute should be one of True, False, "
                             "'auto' or array-like")
        coef_, dual_gap_, eps_, n_iter_ = model
        coefs[..., i] = coef_
        dual_gaps[i] = dual_gap_
        n_iters.append(n_iter_)
        if dual_gap_ > eps_:
            # warnings.simplefilter('always', ConvergenceWarning)
            warnings.warn('Objective did not converge.' +
                          ' You might want' +
                          ' to increase the number of iterations',
                          ConvergenceWarning)

        if verbose:
            if verbose > 2:
                print(model)
            elif verbose > 1:
                print('Path: %03i out of %03i' % (i, n_alphas))
            else:
                sys.stderr.write('.')

    if return_n_iter:
        return alphas, coefs, dual_gaps, n_iters
    return alphas, coefs, dual_gaps


###############################################################################
# ElasticNet model


class ElasticNet(LinearModel, RegressorMixin):
    """Linear regression with combined L1 and L2 priors as regularizer.

    Minimizes the objective function::

            1 / (2 * n_samples) * ||y - Xw||^2_2 +
            + alpha * l1_ratio * ||w||_1
            + 0.5 * alpha * (1 - l1_ratio) * ||w||^2_2

    If you are interested in controlling the L1 and L2 penalty
    separately, keep in mind that this is equivalent to::

            a * L1 + b * L2

    where::

            alpha = a + b and l1_ratio = a / (a + b)

    The parameter l1_ratio corresponds to alpha in the glmnet R package while
    alpha corresponds to the lambda parameter in glmnet. Specifically, l1_ratio
    = 1 is the lasso penalty. Currently, l1_ratio <= 0.01 is not reliable,
    unless you supply your own sequence of alpha.

    Read more in the :ref:`User Guide <elastic_net>`.

    Parameters
    ----------
    alpha : float
        Constant that multiplies the penalty terms. Defaults to 1.0
        See the notes for the exact mathematical meaning of this
        parameter.
        ``alpha = 0`` is equivalent to an ordinary least square, solved
        by the :class:`LinearRegression` object. For numerical
        reasons, using ``alpha = 0`` with the Lasso object is not advised
        and you should prefer the LinearRegression object.

    l1_ratio : float
        The ElasticNet mixing parameter, with ``0 <= l1_ratio <= 1``. For
        ``l1_ratio = 0`` the penalty is an L2 penalty. ``For l1_ratio = 1`` it
        is an L1 penalty.  For ``0 < l1_ratio < 1``, the penalty is a
        combination of L1 and L2.

    fit_intercept : bool
        Whether the intercept should be estimated or not. If ``False``, the
        data is assumed to be already centered.

    normalize : boolean, optional, default False
        If ``True``, the regressors X will be normalized before regression.

    precompute : True | False | 'auto' | array-like
        Whether to use a precomputed Gram matrix to speed up
        calculations. If set to ``'auto'`` let us decide. The Gram
        matrix can also be passed as argument. For sparse input
        this option is always ``True`` to preserve sparsity.
        WARNING : The ``'auto'`` option is deprecated and will
        be removed in 0.18.

    max_iter : int, optional
        The maximum number of iterations

    copy_X : boolean, optional, default True
        If ``True``, X will be copied; else, it may be overwritten.

    tol : float, optional
        The tolerance for the optimization: if the updates are
        smaller than ``tol``, the optimization code checks the
        dual gap for optimality and continues until it is smaller
        than ``tol``.

    warm_start : bool, optional
        When set to ``True``, reuse the solution of the previous call to fit as
        initialization, otherwise, just erase the previous solution.

    positive : bool, optional
        When set to ``True``, forces the coefficients to be positive.

    selection : str, default 'cyclic'
        If set to 'random', a random coefficient is updated every iteration
        rather than looping over features sequentially by default. This
        (setting to 'random') often leads to significantly faster convergence
        especially when tol is higher than 1e-4.

    random_state : int, RandomState instance, or None (default)
        The seed of the pseudo random number generator that selects
        a random feature to update. Useful only when selection is set to
        'random'.

    screening : int
        If screening is not zero, variable screening is performed every
        screening iterations, e.g. every 10 iterations if screening
        is set to 10.

    Attributes
    ----------
    coef_ : array, shape (n_features,) | (n_targets, n_features)
        parameter vector (w in the cost function formula)

    sparse_coef_ : scipy.sparse matrix, shape (n_features, 1) | \
            (n_targets, n_features)
        ``sparse_coef_`` is a readonly property derived from ``coef_``

    intercept_ : float | array, shape (n_targets,)
        independent term in decision function.

    n_iter_ : array-like, shape (n_targets,)
        number of iterations run by the coordinate descent solver to reach
        the specified tolerance.

    Notes
    -----
    To avoid unnecessary memory duplication the X argument of the fit method
    should be directly passed as a Fortran-contiguous numpy array.

    See also
    --------
    SGDRegressor: implements elastic net regression with incremental training.
    SGDClassifier: implements logistic regression with elastic net penalty
        (``SGDClassifier(loss="log", penalty="elasticnet")``).
    """
    path = staticmethod(enet_path)

    def __init__(self, alpha=1.0, l1_ratio=0.5, fit_intercept=True,
                 normalize=False, precompute=False, max_iter=1000,
                 copy_X=True, tol=1e-4, warm_start=False, positive=False,
                 random_state=None, selection='cyclic',
                 screening=10):
        self.alpha = alpha
        self.l1_ratio = l1_ratio
        self.coef_ = None
        self.fit_intercept = fit_intercept
        self.normalize = normalize
        self.precompute = precompute
        self.max_iter = max_iter
        self.copy_X = copy_X
        self.tol = tol
        self.warm_start = warm_start
        self.positive = positive
        self.intercept_ = 0.0
        self.random_state = random_state
        self.selection = selection
        self.screening = screening

    def fit(self, X, y, check_input=True):
        """Fit model with coordinate descent.

        Parameters
        -----------
        X : ndarray or scipy.sparse matrix, (n_samples, n_features)
            Data

        y : ndarray, shape (n_samples,) or (n_samples, n_targets)
            Target

        Notes
        -----

        Coordinate descent is an algorithm that considers each column of
        data at a time hence it will automatically convert the X input
        as a Fortran-contiguous numpy array if necessary.

        To avoid memory re-allocation it is advised to allocate the
        initial data in memory directly using that format.
        """

        if self.alpha == 0:
            warnings.warn("With alpha=0, this algorithm does not converge "
                          "well. You are advised to use the LinearRegression "
                          "estimator", stacklevel=2)

        if self.precompute == 'auto':
            warnings.warn("Setting precompute to 'auto', was found to be "
                          "slower even when n_samples > n_features. Hence "
                          "it will be removed in 0.18.",
                          DeprecationWarning, stacklevel=2)
        # We expect X and y to be already float64 Fortran ordered arrays
        # when bypassing checks
        if check_input:
            X, y = check_X_y(X, y, accept_sparse='csc', dtype=np.float64,
                             order='F',
                             copy=self.copy_X and self.fit_intercept,
                             multi_output=True, y_numeric=True)
        X, y, X_mean, y_mean, X_std, precompute, Xy = \
            _pre_fit(X, y, None, self.precompute, self.normalize,
                     self.fit_intercept, copy=False, Xy_precompute_order='F')

        if y.ndim == 1:
            y = y[:, np.newaxis]
        if Xy is not None and Xy.ndim == 1:
            Xy = Xy[:, np.newaxis]

        n_samples, n_features = X.shape
        n_targets = y.shape[1]

        if n_targets > 1:  # make y data contiguous in memory
            y = np.asfortranarray(y)
            if Xy is not None:
                Xy = np.asfortranarray(Xy)

        if self.selection not in ['cyclic', 'random']:
            raise ValueError("selection should be either random or cyclic.")

        if not self.warm_start or self.coef_ is None:
            coef_ = np.zeros((n_targets, n_features), dtype=np.float64,
                             order='F')
        else:
            coef_ = self.coef_
            if coef_.ndim == 1:
                coef_ = coef_[np.newaxis, :]

        dual_gaps_ = np.zeros(n_targets, dtype=np.float64)
        self.n_iter_ = []

        for k in xrange(n_targets):
            if Xy is not None:
                this_Xy = Xy[:, k]
            else:
                this_Xy = None
            _, this_coef, this_dual_gap, this_iter = \
                self.path(X, y[:, k],
                          l1_ratio=self.l1_ratio, eps=None,
                          n_alphas=None, alphas=[self.alpha],
                          precompute=precompute, Xy=this_Xy,
                          fit_intercept=False, normalize=False, copy_X=True,
                          verbose=False, tol=self.tol, positive=self.positive,
                          X_mean=X_mean, X_std=X_std, return_n_iter=True,
                          coef_init=coef_[k], max_iter=self.max_iter,
                          random_state=self.random_state,
                          selection=self.selection,
<<<<<<< HEAD
                          check_input=False,
                          pre_fit=False)
=======
                          screening=self.screening)
>>>>>>> 14f48460
            coef_[k] = this_coef[:, 0]
            dual_gaps_[k] = this_dual_gap[0]
            self.n_iter_.append(this_iter[0])

        if n_targets == 1:
            self.n_iter_ = self.n_iter_[0]

        self.coef_, self.dual_gap_ = map(np.squeeze, [coef_, dual_gaps_])
        self._set_intercept(X_mean, y_mean, X_std)

        # return self for chaining fit and predict calls
        return self

    @property
    def sparse_coef_(self):
        """ sparse representation of the fitted coef """
        return sparse.csr_matrix(self.coef_)

    @deprecated(" and will be removed in 0.19")
    def decision_function(self, X):
        """Decision function of the linear model

        Parameters
        ----------
        X : numpy array or scipy.sparse matrix of shape (n_samples, n_features)

        Returns
        -------
        T : array, shape (n_samples,)
            The predicted decision function
        """
        return self._decision_function(X)

    def _decision_function(self, X):
        """Decision function of the linear model

        Parameters
        ----------
        X : numpy array or scipy.sparse matrix of shape (n_samples, n_features)

        Returns
        -------
        T : array, shape (n_samples,)
            The predicted decision function
        """
        check_is_fitted(self, 'n_iter_')
        if sparse.isspmatrix(X):
            return np.ravel(safe_sparse_dot(self.coef_, X.T, dense_output=True)
                            + self.intercept_)
        else:
            return super(ElasticNet, self)._decision_function(X)


###############################################################################
# Lasso model

class Lasso(ElasticNet):
    """Linear Model trained with L1 prior as regularizer (aka the Lasso)

    The optimization objective for Lasso is::

        (1 / (2 * n_samples)) * ||y - Xw||^2_2 + alpha * ||w||_1

    Technically the Lasso model is optimizing the same objective function as
    the Elastic Net with ``l1_ratio=1.0`` (no L2 penalty).

    Read more in the :ref:`User Guide <lasso>`.

    Parameters
    ----------
    alpha : float, optional
        Constant that multiplies the L1 term. Defaults to 1.0.
        ``alpha = 0`` is equivalent to an ordinary least square, solved
        by the :class:`LinearRegression` object. For numerical
        reasons, using ``alpha = 0`` is with the Lasso object is not advised
        and you should prefer the LinearRegression object.

    fit_intercept : boolean
        whether to calculate the intercept for this model. If set
        to false, no intercept will be used in calculations
        (e.g. data is expected to be already centered).

    normalize : boolean, optional, default False
        If ``True``, the regressors X will be normalized before regression.

    copy_X : boolean, optional, default True
        If ``True``, X will be copied; else, it may be overwritten.

    precompute : True | False | 'auto' | array-like
        Whether to use a precomputed Gram matrix to speed up
        calculations. If set to ``'auto'`` let us decide. The Gram
        matrix can also be passed as argument. For sparse input
        this option is always ``True`` to preserve sparsity.
        WARNING : The ``'auto'`` option is deprecated and will
        be removed in 0.18.

    max_iter : int, optional
        The maximum number of iterations

    tol : float, optional
        The tolerance for the optimization: if the updates are
        smaller than ``tol``, the optimization code checks the
        dual gap for optimality and continues until it is smaller
        than ``tol``.

    warm_start : bool, optional
        When set to True, reuse the solution of the previous call to fit as
        initialization, otherwise, just erase the previous solution.

    positive : bool, optional
        When set to ``True``, forces the coefficients to be positive.

    selection : str, default 'cyclic'
        If set to 'random', a random coefficient is updated every iteration
        rather than looping over features sequentially by default. This
        (setting to 'random') often leads to significantly faster convergence
        especially when tol is higher than 1e-4.

    random_state : int, RandomState instance, or None (default)
        The seed of the pseudo random number generator that selects
        a random feature to update. Useful only when selection is set to
        'random'.

    screening : int
        If screening is not zero, variable screening is performed every
        screening iterations, e.g. every 10 iterations if screening
        is set to 10.

    Attributes
    ----------
    coef_ : array, shape (n_features,) | (n_targets, n_features)
        parameter vector (w in the cost function formula)

    sparse_coef_ : scipy.sparse matrix, shape (n_features, 1) | \
            (n_targets, n_features)
        ``sparse_coef_`` is a readonly property derived from ``coef_``

    intercept_ : float | array, shape (n_targets,)
        independent term in decision function.

    n_iter_ : int | array-like, shape (n_targets,)
        number of iterations run by the coordinate descent solver to reach
        the specified tolerance.

    Examples
    --------
    >>> from sklearn import linear_model
    >>> clf = linear_model.Lasso(alpha=0.1)
    >>> clf.fit([[0,0], [1, 1], [2, 2]], [0, 1, 2])
    Lasso(alpha=0.1, copy_X=True, fit_intercept=True, max_iter=1000,
       normalize=False, positive=False, precompute=False, random_state=None,
       screening=10, selection='cyclic', tol=0.0001, warm_start=False)
    >>> print(clf.coef_)
    [ 0.85  0.  ]
    >>> print(clf.intercept_)
    0.15

    See also
    --------
    lars_path
    lasso_path
    LassoLars
    LassoCV
    LassoLarsCV
    sklearn.decomposition.sparse_encode

    Notes
    -----
    The algorithm used to fit the model is coordinate descent.

    To avoid unnecessary memory duplication the X argument of the fit method
    should be directly passed as a Fortran-contiguous numpy array.
    """
    path = staticmethod(enet_path)

    def __init__(self, alpha=1.0, fit_intercept=True, normalize=False,
                 precompute=False, copy_X=True, max_iter=1000,
                 tol=1e-4, warm_start=False, positive=False,
                 random_state=None, selection='cyclic',
                 screening=10):
        super(Lasso, self).__init__(
            alpha=alpha, l1_ratio=1.0, fit_intercept=fit_intercept,
            normalize=normalize, precompute=precompute, copy_X=copy_X,
            max_iter=max_iter, tol=tol, warm_start=warm_start,
            positive=positive, random_state=random_state,
            selection=selection, screening=screening)


###############################################################################
# Functions for CV with paths functions

def _path_residuals(X, y, train, test, path, path_params, alphas=None,
                    l1_ratio=1, X_order=None, dtype=None):
    """Returns the MSE for the models computed by 'path'

    Parameters
    ----------
    X : {array-like, sparse matrix}, shape (n_samples, n_features)
        Training data.

    y : array-like, shape (n_samples,) or (n_samples, n_targets)
        Target values

    train : list of indices
        The indices of the train set

    test : list of indices
        The indices of the test set

    path : callable
        function returning a list of models on the path. See
        enet_path for an example of signature

    path_params : dictionary
        Parameters passed to the path function

    alphas : array-like, optional
        Array of float that is used for cross-validation. If not
        provided, computed using 'path'

    l1_ratio : float, optional
        float between 0 and 1 passed to ElasticNet (scaling between
        l1 and l2 penalties). For ``l1_ratio = 0`` the penalty is an
        L2 penalty. For ``l1_ratio = 1`` it is an L1 penalty. For ``0
        < l1_ratio < 1``, the penalty is a combination of L1 and L2

    X_order : {'F', 'C', or None}, optional
        The order of the arrays expected by the path function to
        avoid memory copies

    dtype : a numpy dtype or None
        The dtype of the arrays expected by the path function to
        avoid memory copies
    """
    X_train = X[train]
    y_train = y[train]
    X_test = X[test]
    y_test = y[test]
    fit_intercept = path_params['fit_intercept']
    normalize = path_params['normalize']

    if y.ndim == 1:
        precompute = path_params['precompute']
    else:
        # No Gram variant of multi-task exists right now.
        # Fall back to default enet_multitask
        precompute = False

    X_train, y_train, X_mean, y_mean, X_std, precompute, Xy = \
        _pre_fit(X_train, y_train, None, precompute, normalize, fit_intercept,
                 copy=False)

    path_params = path_params.copy()
    path_params['Xy'] = Xy
    path_params['X_mean'] = X_mean
    path_params['X_std'] = X_std
    path_params['precompute'] = precompute
    path_params['copy_X'] = False
    path_params['alphas'] = alphas

    if 'l1_ratio' in path_params:
        path_params['l1_ratio'] = l1_ratio

    # Do the ordering and type casting here, as if it is done in the path,
    # X is copied and a reference is kept here
    X_train = check_array(X_train, 'csc', dtype=dtype, order=X_order)
    alphas, coefs, _ = path(X_train, y_train, **path_params)
    del X_train, y_train

    if y.ndim == 1:
        # Doing this so that it becomes coherent with multioutput.
        coefs = coefs[np.newaxis, :, :]
        y_mean = np.atleast_1d(y_mean)
        y_test = y_test[:, np.newaxis]

    if normalize:
        nonzeros = np.flatnonzero(X_std)
        coefs[:, nonzeros] /= X_std[nonzeros][:, np.newaxis]

    intercepts = y_mean[:, np.newaxis] - np.dot(X_mean, coefs)
    if sparse.issparse(X_test):
        n_order, n_features, n_alphas = coefs.shape
        # Work around for sparse matices since coefs is a 3-D numpy array.
        coefs_feature_major = np.rollaxis(coefs, 1)
        feature_2d = np.reshape(coefs_feature_major, (n_features, -1))
        X_test_coefs = safe_sparse_dot(X_test, feature_2d)
        X_test_coefs = X_test_coefs.reshape(X_test.shape[0], n_order, -1)
    else:
        X_test_coefs = safe_sparse_dot(X_test, coefs)
    residues = X_test_coefs - y_test[:, :, np.newaxis]
    residues += intercepts
    this_mses = ((residues ** 2).mean(axis=0)).mean(axis=0)

    return this_mses


class LinearModelCV(six.with_metaclass(ABCMeta, LinearModel)):
    """Base class for iterative model fitting along a regularization path"""

    @abstractmethod
    def __init__(self, eps=1e-3, n_alphas=100, alphas=None, fit_intercept=True,
                 normalize=False, precompute='auto', max_iter=1000, tol=1e-4,
                 copy_X=True, cv=None, verbose=False, n_jobs=1,
                 positive=False, random_state=None, selection='cyclic',
                 screening=10):
        self.eps = eps
        self.n_alphas = n_alphas
        self.alphas = alphas
        self.fit_intercept = fit_intercept
        self.normalize = normalize
        self.precompute = precompute
        self.max_iter = max_iter
        self.tol = tol
        self.copy_X = copy_X
        self.cv = cv
        self.verbose = verbose
        self.n_jobs = n_jobs
        self.positive = positive
        self.random_state = random_state
        self.selection = selection
        self.screening = screening

    def fit(self, X, y):
        """Fit linear model with coordinate descent

        Fit is on grid of alphas and best alpha estimated by cross-validation.

        Parameters
        ----------
        X : {array-like}, shape (n_samples, n_features)
            Training data. Pass directly as float64, Fortran-contiguous data
            to avoid unnecessary memory duplication. If y is mono-output,
            X can be sparse.

        y : array-like, shape (n_samples,) or (n_samples, n_targets)
            Target values
        """
        y = np.asarray(y, dtype=np.float64)
        if y.shape[0] == 0:
            raise ValueError("y has 0 samples: %r" % y)

        if hasattr(self, 'l1_ratio'):
            model_str = 'ElasticNet'
        else:
            model_str = 'Lasso'

        if isinstance(self, ElasticNetCV) or isinstance(self, LassoCV):
            if model_str == 'ElasticNet':
                model = ElasticNet()
            else:
                model = Lasso()
            if y.ndim > 1 and y.shape[1] > 1:
                raise ValueError("For multi-task outputs, use "
                                 "MultiTask%sCV" % (model_str))
            y = column_or_1d(y, warn=True)
        else:
            if sparse.isspmatrix(X):
                raise TypeError("X should be dense but a sparse matrix was"
                                "passed")
            elif y.ndim == 1:
                raise ValueError("For mono-task outputs, use "
                                 "%sCV" % (model_str))
            if model_str == 'ElasticNet':
                model = MultiTaskElasticNet()
            else:
                model = MultiTaskLasso()

        if self.selection not in ["random", "cyclic"]:
            raise ValueError("selection should be either random or cyclic.")

        # This makes sure that there is no duplication in memory.
        # Dealing right with copy_X is important in the following:
        # Multiple functions touch X and subsamples of X and can induce a
        # lot of duplication of memory
        copy_X = self.copy_X and self.fit_intercept

        if isinstance(X, np.ndarray) or sparse.isspmatrix(X):
            # Keep a reference to X
            reference_to_old_X = X
            # Let us not impose fortran ordering or float64 so far: it is
            # not useful for the cross-validation loop and will be done
            # by the model fitting itself
            X = check_array(X, 'csc', copy=False)
            if sparse.isspmatrix(X):
                if not np.may_share_memory(reference_to_old_X.data, X.data):
                    # X is a sparse matrix and has been copied
                    copy_X = False
            elif not np.may_share_memory(reference_to_old_X, X):
                # X has been copied
                copy_X = False
            del reference_to_old_X
        else:
            X = check_array(X, 'csc', dtype=np.float64, order='F', copy=copy_X)
            copy_X = False

        if X.shape[0] != y.shape[0]:
            raise ValueError("X and y have inconsistent dimensions (%d != %d)"
                             % (X.shape[0], y.shape[0]))

        # All LinearModelCV parameters except 'cv' are acceptable
        path_params = self.get_params()
        if 'l1_ratio' in path_params:
            l1_ratios = np.atleast_1d(path_params['l1_ratio'])
            # For the first path, we need to set l1_ratio
            path_params['l1_ratio'] = l1_ratios[0]
        else:
            l1_ratios = [1, ]
        path_params.pop('cv', None)
        path_params.pop('n_jobs', None)

        alphas = self.alphas
        n_l1_ratio = len(l1_ratios)
        if alphas is None:
            alphas = []
            for l1_ratio in l1_ratios:
                alphas.append(_alpha_grid(
                    X, y, l1_ratio=l1_ratio,
                    fit_intercept=self.fit_intercept,
                    eps=self.eps, n_alphas=self.n_alphas,
                    normalize=self.normalize,
                    copy_X=self.copy_X))
        else:
            # Making sure alphas is properly ordered.
            alphas = np.tile(np.sort(alphas)[::-1], (n_l1_ratio, 1))
        # We want n_alphas to be the number of alphas used for each l1_ratio.
        n_alphas = len(alphas[0])
        path_params.update({'n_alphas': n_alphas})

        path_params['copy_X'] = copy_X
        # We are not computing in parallel, we can modify X
        # inplace in the folds
        if not (self.n_jobs == 1 or self.n_jobs is None):
            path_params['copy_X'] = False

        # init cross-validation generator
        cv = check_cv(self.cv, X)

        # Compute path for all folds and compute MSE to get the best alpha
        folds = list(cv)
        best_mse = np.inf

        # We do a double for loop folded in one, in order to be able to
        # iterate in parallel on l1_ratio and folds
        jobs = (delayed(_path_residuals)(X, y, train, test, self.path,
                                         path_params, alphas=this_alphas,
                                         l1_ratio=this_l1_ratio, X_order='F',
                                         dtype=np.float64)
                for this_l1_ratio, this_alphas in zip(l1_ratios, alphas)
                for train, test in folds)
        mse_paths = Parallel(n_jobs=self.n_jobs, verbose=self.verbose,
                             backend="threading")(jobs)
        mse_paths = np.reshape(mse_paths, (n_l1_ratio, len(folds), -1))
        mean_mse = np.mean(mse_paths, axis=1)
        self.mse_path_ = np.squeeze(np.rollaxis(mse_paths, 2, 1))
        for l1_ratio, l1_alphas, mse_alphas in zip(l1_ratios, alphas,
                                                   mean_mse):
            i_best_alpha = np.argmin(mse_alphas)
            this_best_mse = mse_alphas[i_best_alpha]
            if this_best_mse < best_mse:
                best_alpha = l1_alphas[i_best_alpha]
                best_l1_ratio = l1_ratio
                best_mse = this_best_mse

        self.l1_ratio_ = best_l1_ratio
        self.alpha_ = best_alpha
        if self.alphas is None:
            self.alphas_ = np.asarray(alphas)
            if n_l1_ratio == 1:
                self.alphas_ = self.alphas_[0]
        # Remove duplicate alphas in case alphas is provided.
        else:
            self.alphas_ = np.asarray(alphas[0])

        # Refit the model with the parameters selected
        common_params = dict((name, value)
                             for name, value in self.get_params().items()
                             if name in model.get_params())
        model.set_params(**common_params)
        model.alpha = best_alpha
        model.l1_ratio = best_l1_ratio
        model.copy_X = copy_X
        model.precompute = False
        model.fit(X, y)
        if not hasattr(self, 'l1_ratio'):
            del self.l1_ratio_
        self.coef_ = model.coef_
        self.intercept_ = model.intercept_
        self.dual_gap_ = model.dual_gap_
        self.n_iter_ = model.n_iter_
        return self


class LassoCV(LinearModelCV, RegressorMixin):
    """Lasso linear model with iterative fitting along a regularization path

    The best model is selected by cross-validation.

    The optimization objective for Lasso is::

        (1 / (2 * n_samples)) * ||y - Xw||^2_2 + alpha * ||w||_1

    Read more in the :ref:`User Guide <lasso>`.

    Parameters
    ----------
    eps : float, optional
        Length of the path. ``eps=1e-3`` means that
        ``alpha_min / alpha_max = 1e-3``.

    n_alphas : int, optional
        Number of alphas along the regularization path

    alphas : numpy array, optional
        List of alphas where to compute the models.
        If ``None`` alphas are set automatically

    precompute : True | False | 'auto' | array-like
        Whether to use a precomputed Gram matrix to speed up
        calculations. If set to ``'auto'`` let us decide. The Gram
        matrix can also be passed as argument.

    max_iter : int, optional
        The maximum number of iterations

    tol : float, optional
        The tolerance for the optimization: if the updates are
        smaller than ``tol``, the optimization code checks the
        dual gap for optimality and continues until it is smaller
        than ``tol``.

    cv : integer or cross-validation generator, optional
        If an integer is passed, it is the number of fold (default 3).
        Specific cross-validation objects can be passed, see the
        :mod:`sklearn.cross_validation` module for the list of possible
        objects.

    verbose : bool or integer
        Amount of verbosity.

    n_jobs : integer, optional
        Number of CPUs to use during the cross validation. If ``-1``, use
        all the CPUs.

    positive : bool, optional
        If positive, restrict regression coefficients to be positive

    selection : str, default 'cyclic'
        If set to 'random', a random coefficient is updated every iteration
        rather than looping over features sequentially by default. This
        (setting to 'random') often leads to significantly faster convergence
        especially when tol is higher than 1e-4.

    random_state : int, RandomState instance, or None (default)
        The seed of the pseudo random number generator that selects
        a random feature to update. Useful only when selection is set to
        'random'.

    fit_intercept : boolean, default True
        whether to calculate the intercept for this model. If set
        to false, no intercept will be used in calculations
        (e.g. data is expected to be already centered).

    normalize : boolean, optional, default False
        If ``True``, the regressors X will be normalized before regression.

    copy_X : boolean, optional, default True
        If ``True``, X will be copied; else, it may be overwritten.

    Attributes
    ----------
    alpha_ : float
        The amount of penalization chosen by cross validation

    coef_ : array, shape (n_features,) | (n_targets, n_features)
        parameter vector (w in the cost function formula)

    intercept_ : float | array, shape (n_targets,)
        independent term in decision function.

    mse_path_ : array, shape (n_alphas, n_folds)
        mean square error for the test set on each fold, varying alpha

    alphas_ : numpy array, shape (n_alphas,)
        The grid of alphas used for fitting

    dual_gap_ : ndarray, shape ()
        The dual gap at the end of the optimization for the optimal alpha
        (``alpha_``).

    n_iter_ : int
        number of iterations run by the coordinate descent solver to reach
        the specified tolerance for the optimal alpha.

    Notes
    -----
    See examples/linear_model/lasso_path_with_crossvalidation.py
    for an example.

    To avoid unnecessary memory duplication the X argument of the fit method
    should be directly passed as a Fortran-contiguous numpy array.

    See also
    --------
    lars_path
    lasso_path
    LassoLars
    Lasso
    LassoLarsCV
    """
    path = staticmethod(lasso_path)

    def __init__(self, eps=1e-3, n_alphas=100, alphas=None, fit_intercept=True,
                 normalize=False, precompute='auto', max_iter=1000, tol=1e-4,
                 copy_X=True, cv=None, verbose=False, n_jobs=1,
                 positive=False, random_state=None, selection='cyclic',
                 screening=10):
        super(LassoCV, self).__init__(
            eps=eps, n_alphas=n_alphas, alphas=alphas,
            fit_intercept=fit_intercept, normalize=normalize,
            precompute=precompute, max_iter=max_iter, tol=tol, copy_X=copy_X,
            cv=cv, verbose=verbose, n_jobs=n_jobs, positive=positive,
            random_state=random_state, selection=selection,
            screening=screening)


class ElasticNetCV(LinearModelCV, RegressorMixin):
    """Elastic Net model with iterative fitting along a regularization path

    The best model is selected by cross-validation.

    Read more in the :ref:`User Guide <elastic_net>`.

    Parameters
    ----------
    l1_ratio : float, optional
        float between 0 and 1 passed to ElasticNet (scaling between
        l1 and l2 penalties). For ``l1_ratio = 0``
        the penalty is an L2 penalty. For ``l1_ratio = 1`` it is an L1 penalty.
        For ``0 < l1_ratio < 1``, the penalty is a combination of L1 and L2
        This parameter can be a list, in which case the different
        values are tested by cross-validation and the one giving the best
        prediction score is used. Note that a good choice of list of
        values for l1_ratio is often to put more values close to 1
        (i.e. Lasso) and less close to 0 (i.e. Ridge), as in ``[.1, .5, .7,
        .9, .95, .99, 1]``

    eps : float, optional
        Length of the path. ``eps=1e-3`` means that
        ``alpha_min / alpha_max = 1e-3``.

    n_alphas : int, optional
        Number of alphas along the regularization path, used for each l1_ratio.

    alphas : numpy array, optional
        List of alphas where to compute the models.
        If None alphas are set automatically

    precompute : True | False | 'auto' | array-like
        Whether to use a precomputed Gram matrix to speed up
        calculations. If set to ``'auto'`` let us decide. The Gram
        matrix can also be passed as argument.

    max_iter : int, optional
        The maximum number of iterations

    tol : float, optional
        The tolerance for the optimization: if the updates are
        smaller than ``tol``, the optimization code checks the
        dual gap for optimality and continues until it is smaller
        than ``tol``.

    cv : integer or cross-validation generator, optional
        If an integer is passed, it is the number of fold (default 3).
        Specific cross-validation objects can be passed, see the
        :mod:`sklearn.cross_validation` module for the list of possible
        objects.

    verbose : bool or integer
        Amount of verbosity.

    n_jobs : integer, optional
        Number of CPUs to use during the cross validation. If ``-1``, use
        all the CPUs.

    positive : bool, optional
        When set to ``True``, forces the coefficients to be positive.

    selection : str, default 'cyclic'
        If set to 'random', a random coefficient is updated every iteration
        rather than looping over features sequentially by default. This
        (setting to 'random') often leads to significantly faster convergence
        especially when tol is higher than 1e-4.

    random_state : int, RandomState instance, or None (default)
        The seed of the pseudo random number generator that selects
        a random feature to update. Useful only when selection is set to
        'random'.

    fit_intercept : boolean
        whether to calculate the intercept for this model. If set
        to false, no intercept will be used in calculations
        (e.g. data is expected to be already centered).

    normalize : boolean, optional, default False
        If ``True``, the regressors X will be normalized before regression.

    copy_X : boolean, optional, default True
        If ``True``, X will be copied; else, it may be overwritten.

    Attributes
    ----------
    alpha_ : float
        The amount of penalization chosen by cross validation

    l1_ratio_ : float
        The compromise between l1 and l2 penalization chosen by
        cross validation

    coef_ : array, shape (n_features,) | (n_targets, n_features)
        Parameter vector (w in the cost function formula),

    intercept_ : float | array, shape (n_targets, n_features)
        Independent term in the decision function.

    mse_path_ : array, shape (n_l1_ratio, n_alpha, n_folds)
        Mean square error for the test set on each fold, varying l1_ratio and
        alpha.

    alphas_ : numpy array, shape (n_alphas,) or (n_l1_ratio, n_alphas)
        The grid of alphas used for fitting, for each l1_ratio.

    n_iter_ : int
        number of iterations run by the coordinate descent solver to reach
        the specified tolerance for the optimal alpha.

    Notes
    -----
    See examples/linear_model/lasso_path_with_crossvalidation.py
    for an example.

    To avoid unnecessary memory duplication the X argument of the fit method
    should be directly passed as a Fortran-contiguous numpy array.

    The parameter l1_ratio corresponds to alpha in the glmnet R package
    while alpha corresponds to the lambda parameter in glmnet.
    More specifically, the optimization objective is::

        1 / (2 * n_samples) * ||y - Xw||^2_2 +
        + alpha * l1_ratio * ||w||_1
        + 0.5 * alpha * (1 - l1_ratio) * ||w||^2_2

    If you are interested in controlling the L1 and L2 penalty
    separately, keep in mind that this is equivalent to::

        a * L1 + b * L2

    for::

        alpha = a + b and l1_ratio = a / (a + b).

    See also
    --------
    enet_path
    ElasticNet

    """
    path = staticmethod(enet_path)

    def __init__(self, l1_ratio=0.5, eps=1e-3, n_alphas=100, alphas=None,
                 fit_intercept=True, normalize=False, precompute='auto',
                 max_iter=1000, tol=1e-4, cv=None, copy_X=True,
                 verbose=0, n_jobs=1, positive=False, random_state=None,
                 selection='cyclic'):
        self.l1_ratio = l1_ratio
        self.eps = eps
        self.n_alphas = n_alphas
        self.alphas = alphas
        self.fit_intercept = fit_intercept
        self.normalize = normalize
        self.precompute = precompute
        self.max_iter = max_iter
        self.tol = tol
        self.cv = cv
        self.copy_X = copy_X
        self.verbose = verbose
        self.n_jobs = n_jobs
        self.positive = positive
        self.random_state = random_state
        self.selection = selection


###############################################################################
# Multi Task ElasticNet and Lasso models (with joint feature selection)


class MultiTaskElasticNet(Lasso):
    """Multi-task ElasticNet model trained with L1/L2 mixed-norm as regularizer

    The optimization objective for MultiTaskElasticNet is::

        (1 / (2 * n_samples)) * ||Y - XW||^Fro_2
        + alpha * l1_ratio * ||W||_21
        + 0.5 * alpha * (1 - l1_ratio) * ||W||_Fro^2

    Where::

        ||W||_21 = \sum_i \sqrt{\sum_j w_{ij}^2}

    i.e. the sum of norm of each row.

    Read more in the :ref:`User Guide <multi_task_lasso>`.

    Parameters
    ----------
    alpha : float, optional
        Constant that multiplies the L1/L2 term. Defaults to 1.0

    l1_ratio : float
        The ElasticNet mixing parameter, with 0 < l1_ratio <= 1.
        For l1_ratio = 0 the penalty is an L1/L2 penalty. For l1_ratio = 1 it
        is an L1 penalty.
        For ``0 < l1_ratio < 1``, the penalty is a combination of L1/L2 and L2.

    fit_intercept : boolean
        whether to calculate the intercept for this model. If set
        to false, no intercept will be used in calculations
        (e.g. data is expected to be already centered).

    normalize : boolean, optional, default False
        If ``True``, the regressors X will be normalized before regression.

    copy_X : boolean, optional, default True
        If ``True``, X will be copied; else, it may be overwritten.

    max_iter : int, optional
        The maximum number of iterations

    tol : float, optional
        The tolerance for the optimization: if the updates are
        smaller than ``tol``, the optimization code checks the
        dual gap for optimality and continues until it is smaller
        than ``tol``.

    warm_start : bool, optional
        When set to ``True``, reuse the solution of the previous call to fit as
        initialization, otherwise, just erase the previous solution.

    selection : str, default 'cyclic'
        If set to 'random', a random coefficient is updated every iteration
        rather than looping over features sequentially by default. This
        (setting to 'random') often leads to significantly faster convergence
        especially when tol is higher than 1e-4.

    random_state : int, RandomState instance, or None (default)
        The seed of the pseudo random number generator that selects
        a random feature to update. Useful only when selection is set to
        'random'.

    Attributes
    ----------
    intercept_ : array, shape (n_tasks,)
        Independent term in decision function.

    coef_ : array, shape (n_tasks, n_features)
        Parameter vector (W in the cost function formula). If a 1D y is \
        passed in at fit (non multi-task usage), ``coef_`` is then a 1D array

    n_iter_ : int
        number of iterations run by the coordinate descent solver to reach
        the specified tolerance.

    Examples
    --------
    >>> from sklearn import linear_model
    >>> clf = linear_model.MultiTaskElasticNet(alpha=0.1)
    >>> clf.fit([[0,0], [1, 1], [2, 2]], [[0, 0], [1, 1], [2, 2]])
    ... #doctest: +NORMALIZE_WHITESPACE
    MultiTaskElasticNet(alpha=0.1, copy_X=True, fit_intercept=True,
            l1_ratio=0.5, max_iter=1000, normalize=False, random_state=None,
            selection='cyclic', tol=0.0001, warm_start=False)
    >>> print(clf.coef_)
    [[ 0.45663524  0.45612256]
     [ 0.45663524  0.45612256]]
    >>> print(clf.intercept_)
    [ 0.0872422  0.0872422]

    See also
    --------
    ElasticNet, MultiTaskLasso

    Notes
    -----
    The algorithm used to fit the model is coordinate descent.

    To avoid unnecessary memory duplication the X argument of the fit method
    should be directly passed as a Fortran-contiguous numpy array.
    """
    def __init__(self, alpha=1.0, l1_ratio=0.5, fit_intercept=True,
                 normalize=False, copy_X=True, max_iter=1000, tol=1e-4,
                 warm_start=False, random_state=None, selection='cyclic'):
        self.l1_ratio = l1_ratio
        self.alpha = alpha
        self.coef_ = None
        self.fit_intercept = fit_intercept
        self.normalize = normalize
        self.max_iter = max_iter
        self.copy_X = copy_X
        self.tol = tol
        self.warm_start = warm_start
        self.random_state = random_state
        self.selection = selection

    def fit(self, X, y):
        """Fit MultiTaskLasso model with coordinate descent

        Parameters
        -----------
        X : ndarray, shape (n_samples, n_features)
            Data
        y : ndarray, shape (n_samples, n_tasks)
            Target

        Notes
        -----

        Coordinate descent is an algorithm that considers each column of
        data at a time hence it will automatically convert the X input
        as a Fortran-contiguous numpy array if necessary.

        To avoid memory re-allocation it is advised to allocate the
        initial data in memory directly using that format.
        """
        # X and y must be of type float64
        X = check_array(X, dtype=np.float64, order='F',
                        copy=self.copy_X and self.fit_intercept)
        y = np.asarray(y, dtype=np.float64)

        if hasattr(self, 'l1_ratio'):
            model_str = 'ElasticNet'
        else:
            model_str = 'Lasso'
        if y.ndim == 1:
            raise ValueError("For mono-task outputs, use %s" % model_str)

        n_samples, n_features = X.shape
        _, n_tasks = y.shape

        if n_samples != y.shape[0]:
            raise ValueError("X and y have inconsistent dimensions (%d != %d)"
                             % (n_samples, y.shape[0]))

        X, y, X_mean, y_mean, X_std = center_data(
            X, y, self.fit_intercept, self.normalize, copy=False)

        if not self.warm_start or self.coef_ is None:
            self.coef_ = np.zeros((n_tasks, n_features), dtype=np.float64,
                                  order='F')

        l1_reg = self.alpha * self.l1_ratio * n_samples
        l2_reg = self.alpha * (1.0 - self.l1_ratio) * n_samples

        self.coef_ = np.asfortranarray(self.coef_)  # coef contiguous in memory

        if self.selection not in ['random', 'cyclic']:
            raise ValueError("selection should be either random or cyclic.")
        random = (self.selection == 'random')

        self.coef_, self.dual_gap_, self.eps_, self.n_iter_ = \
            cd_fast.enet_coordinate_descent_multi_task(
                self.coef_, l1_reg, l2_reg, X, y, self.max_iter, self.tol,
                check_random_state(self.random_state), random)

        self._set_intercept(X_mean, y_mean, X_std)

        if self.dual_gap_ > self.eps_:
            warnings.warn('Objective did not converge, you might want'
                          ' to increase the number of iterations')

        # return self for chaining fit and predict calls
        return self


class MultiTaskLasso(MultiTaskElasticNet):
    """Multi-task Lasso model trained with L1/L2 mixed-norm as regularizer

    The optimization objective for Lasso is::

        (1 / (2 * n_samples)) * ||Y - XW||^2_Fro + alpha * ||W||_21

    Where::

        ||W||_21 = \sum_i \sqrt{\sum_j w_{ij}^2}

    i.e. the sum of norm of earch row.

    Read more in the :ref:`User Guide <multi_task_lasso>`.

    Parameters
    ----------
    alpha : float, optional
        Constant that multiplies the L1/L2 term. Defaults to 1.0

    fit_intercept : boolean
        whether to calculate the intercept for this model. If set
        to false, no intercept will be used in calculations
        (e.g. data is expected to be already centered).

    normalize : boolean, optional, default False
        If ``True``, the regressors X will be normalized before regression.

    copy_X : boolean, optional, default True
        If ``True``, X will be copied; else, it may be overwritten.

    max_iter : int, optional
        The maximum number of iterations

    tol : float, optional
        The tolerance for the optimization: if the updates are
        smaller than ``tol``, the optimization code checks the
        dual gap for optimality and continues until it is smaller
        than ``tol``.

    warm_start : bool, optional
        When set to ``True``, reuse the solution of the previous call to fit as
        initialization, otherwise, just erase the previous solution.

    selection : str, default 'cyclic'
        If set to 'random', a random coefficient is updated every iteration
        rather than looping over features sequentially by default. This
        (setting to 'random') often leads to significantly faster convergence
        especially when tol is higher than 1e-4

    random_state : int, RandomState instance, or None (default)
        The seed of the pseudo random number generator that selects
        a random feature to update. Useful only when selection is set to
        'random'.

    Attributes
    ----------
    coef_ : array, shape (n_tasks, n_features)
        parameter vector (W in the cost function formula)

    intercept_ : array, shape (n_tasks,)
        independent term in decision function.

    n_iter_ : int
        number of iterations run by the coordinate descent solver to reach
        the specified tolerance.

    Examples
    --------
    >>> from sklearn import linear_model
    >>> clf = linear_model.MultiTaskLasso(alpha=0.1)
    >>> clf.fit([[0,0], [1, 1], [2, 2]], [[0, 0], [1, 1], [2, 2]])
    MultiTaskLasso(alpha=0.1, copy_X=True, fit_intercept=True, max_iter=1000,
            normalize=False, random_state=None, selection='cyclic', tol=0.0001,
            warm_start=False)
    >>> print(clf.coef_)
    [[ 0.89393398  0.        ]
     [ 0.89393398  0.        ]]
    >>> print(clf.intercept_)
    [ 0.10606602  0.10606602]

    See also
    --------
    Lasso, MultiTaskElasticNet

    Notes
    -----
    The algorithm used to fit the model is coordinate descent.

    To avoid unnecessary memory duplication the X argument of the fit method
    should be directly passed as a Fortran-contiguous numpy array.
    """
    def __init__(self, alpha=1.0, fit_intercept=True, normalize=False,
                 copy_X=True, max_iter=1000, tol=1e-4, warm_start=False,
                 random_state=None, selection='cyclic'):
        self.alpha = alpha
        self.coef_ = None
        self.fit_intercept = fit_intercept
        self.normalize = normalize
        self.max_iter = max_iter
        self.copy_X = copy_X
        self.tol = tol
        self.warm_start = warm_start
        self.l1_ratio = 1.0
        self.random_state = random_state
        self.selection = selection


class MultiTaskElasticNetCV(LinearModelCV, RegressorMixin):
    """Multi-task L1/L2 ElasticNet with built-in cross-validation.

    The optimization objective for MultiTaskElasticNet is::

        (1 / (2 * n_samples)) * ||Y - XW||^Fro_2
        + alpha * l1_ratio * ||W||_21
        + 0.5 * alpha * (1 - l1_ratio) * ||W||_Fro^2

    Where::

        ||W||_21 = \sum_i \sqrt{\sum_j w_{ij}^2}

    i.e. the sum of norm of each row.

    Read more in the :ref:`User Guide <multi_task_lasso>`.

    Parameters
    ----------
    eps : float, optional
        Length of the path. ``eps=1e-3`` means that
        ``alpha_min / alpha_max = 1e-3``.

    alphas : array-like, optional
        List of alphas where to compute the models.
        If not provided, set automatically.

    n_alphas : int, optional
        Number of alphas along the regularization path

    l1_ratio : float or array of floats
        The ElasticNet mixing parameter, with 0 < l1_ratio <= 1.
        For l1_ratio = 0 the penalty is an L1/L2 penalty. For l1_ratio = 1 it
        is an L1 penalty.
        For ``0 < l1_ratio < 1``, the penalty is a combination of L1/L2 and L2.

    fit_intercept : boolean
        whether to calculate the intercept for this model. If set
        to false, no intercept will be used in calculations
        (e.g. data is expected to be already centered).

    normalize : boolean, optional, default False
        If ``True``, the regressors X will be normalized before regression.

    copy_X : boolean, optional, default True
        If ``True``, X will be copied; else, it may be overwritten.

    max_iter : int, optional
        The maximum number of iterations

    tol : float, optional
        The tolerance for the optimization: if the updates are
        smaller than ``tol``, the optimization code checks the
        dual gap for optimality and continues until it is smaller
        than ``tol``.

    cv : integer or cross-validation generator, optional
        If an integer is passed, it is the number of fold (default 3).
        Specific cross-validation objects can be passed, see the
        :mod:`sklearn.cross_validation` module for the list of possible
        objects.

    verbose : bool or integer
        Amount of verbosity.

    n_jobs : integer, optional
        Number of CPUs to use during the cross validation. If ``-1``, use
        all the CPUs. Note that this is used only if multiple values for
        l1_ratio are given.

    selection : str, default 'cyclic'
        If set to 'random', a random coefficient is updated every iteration
        rather than looping over features sequentially by default. This
        (setting to 'random') often leads to significantly faster convergence
        especially when tol is higher than 1e-4.

    random_state : int, RandomState instance, or None (default)
        The seed of the pseudo random number generator that selects
        a random feature to update. Useful only when selection is set to
        'random'.

    Attributes
    ----------
    intercept_ : array, shape (n_tasks,)
        Independent term in decision function.

    coef_ : array, shape (n_tasks, n_features)
        Parameter vector (W in the cost function formula).

    alpha_ : float
        The amount of penalization chosen by cross validation

    mse_path_ : array, shape (n_alphas, n_folds) or \
                (n_l1_ratio, n_alphas, n_folds)
        mean square error for the test set on each fold, varying alpha

    alphas_ : numpy array, shape (n_alphas,) or (n_l1_ratio, n_alphas)
        The grid of alphas used for fitting, for each l1_ratio

    l1_ratio_ : float
        best l1_ratio obtained by cross-validation.

    n_iter_ : int
        number of iterations run by the coordinate descent solver to reach
        the specified tolerance for the optimal alpha.

    Examples
    --------
    >>> from sklearn import linear_model
    >>> clf = linear_model.MultiTaskElasticNetCV()
    >>> clf.fit([[0,0], [1, 1], [2, 2]],
    ...         [[0, 0], [1, 1], [2, 2]])
    ... #doctest: +NORMALIZE_WHITESPACE
    MultiTaskElasticNetCV(alphas=None, copy_X=True, cv=None, eps=0.001,
           fit_intercept=True, l1_ratio=0.5, max_iter=1000, n_alphas=100,
           n_jobs=1, normalize=False, random_state=None, selection='cyclic',
           tol=0.0001, verbose=0)
    >>> print(clf.coef_)
    [[ 0.52875032  0.46958558]
     [ 0.52875032  0.46958558]]
    >>> print(clf.intercept_)
    [ 0.00166409  0.00166409]

    See also
    --------
    MultiTaskElasticNet
    ElasticNetCV
    MultiTaskLassoCV

    Notes
    -----
    The algorithm used to fit the model is coordinate descent.

    To avoid unnecessary memory duplication the X argument of the fit method
    should be directly passed as a Fortran-contiguous numpy array.
    """
    path = staticmethod(enet_path)

    def __init__(self, l1_ratio=0.5, eps=1e-3, n_alphas=100, alphas=None,
                 fit_intercept=True, normalize=False,
                 max_iter=1000, tol=1e-4, cv=None, copy_X=True,
                 verbose=0, n_jobs=1, random_state=None, selection='cyclic'):
        self.l1_ratio = l1_ratio
        self.eps = eps
        self.n_alphas = n_alphas
        self.alphas = alphas
        self.fit_intercept = fit_intercept
        self.normalize = normalize
        self.max_iter = max_iter
        self.tol = tol
        self.cv = cv
        self.copy_X = copy_X
        self.verbose = verbose
        self.n_jobs = n_jobs
        self.random_state = random_state
        self.selection = selection


class MultiTaskLassoCV(LinearModelCV, RegressorMixin):
    """Multi-task L1/L2 Lasso with built-in cross-validation.

    The optimization objective for MultiTaskLasso is::

        (1 / (2 * n_samples)) * ||Y - XW||^Fro_2 + alpha * ||W||_21

    Where::

        ||W||_21 = \sum_i \sqrt{\sum_j w_{ij}^2}

    i.e. the sum of norm of each row.

    Read more in the :ref:`User Guide <multi_task_lasso>`.

    Parameters
    ----------
    eps : float, optional
        Length of the path. ``eps=1e-3`` means that
        ``alpha_min / alpha_max = 1e-3``.

    alphas : array-like, optional
        List of alphas where to compute the models.
        If not provided, set automaticlly.

    n_alphas : int, optional
        Number of alphas along the regularization path

    fit_intercept : boolean
        whether to calculate the intercept for this model. If set
        to false, no intercept will be used in calculations
        (e.g. data is expected to be already centered).

    normalize : boolean, optional, default False
        If ``True``, the regressors X will be normalized before regression.

    copy_X : boolean, optional, default True
        If ``True``, X will be copied; else, it may be overwritten.

    max_iter : int, optional
        The maximum number of iterations.

    tol : float, optional
        The tolerance for the optimization: if the updates are
        smaller than ``tol``, the optimization code checks the
        dual gap for optimality and continues until it is smaller
        than ``tol``.

    cv : integer or cross-validation generator, optional
        If an integer is passed, it is the number of fold (default 3).
        Specific cross-validation objects can be passed, see the
        :mod:`sklearn.cross_validation` module for the list of possible
        objects.

    verbose : bool or integer
        Amount of verbosity.

    n_jobs : integer, optional
        Number of CPUs to use during the cross validation. If ``-1``, use
        all the CPUs. Note that this is used only if multiple values for
        l1_ratio are given.

    selection : str, default 'cyclic'
        If set to 'random', a random coefficient is updated every iteration
        rather than looping over features sequentially by default. This
        (setting to 'random') often leads to significantly faster convergence
        especially when tol is higher than 1e-4.

    random_state : int, RandomState instance, or None (default)
        The seed of the pseudo random number generator that selects
        a random feature to update. Useful only when selection is set to
        'random'.

    Attributes
    ----------
    intercept_ : array, shape (n_tasks,)
        Independent term in decision function.

    coef_ : array, shape (n_tasks, n_features)
        Parameter vector (W in the cost function formula).

    alpha_ : float
        The amount of penalization chosen by cross validation

    mse_path_ : array, shape (n_alphas, n_folds)
        mean square error for the test set on each fold, varying alpha

    alphas_ : numpy array, shape (n_alphas,)
        The grid of alphas used for fitting.

    n_iter_ : int
        number of iterations run by the coordinate descent solver to reach
        the specified tolerance for the optimal alpha.

    See also
    --------
    MultiTaskElasticNet
    ElasticNetCV
    MultiTaskElasticNetCV

    Notes
    -----
    The algorithm used to fit the model is coordinate descent.

    To avoid unnecessary memory duplication the X argument of the fit method
    should be directly passed as a Fortran-contiguous numpy array.
    """
    path = staticmethod(lasso_path)

    def __init__(self, eps=1e-3, n_alphas=100, alphas=None, fit_intercept=True,
                 normalize=False, max_iter=1000, tol=1e-4, copy_X=True,
                 cv=None, verbose=False, n_jobs=1, random_state=None,
                 selection='cyclic'):
        super(MultiTaskLassoCV, self).__init__(
            eps=eps, n_alphas=n_alphas, alphas=alphas,
            fit_intercept=fit_intercept, normalize=normalize,
            max_iter=max_iter, tol=tol, copy_X=copy_X,
            cv=cv, verbose=verbose, n_jobs=n_jobs, random_state=random_state,
            selection=selection)<|MERGE_RESOLUTION|>--- conflicted
+++ resolved
@@ -720,12 +720,9 @@
                           coef_init=coef_[k], max_iter=self.max_iter,
                           random_state=self.random_state,
                           selection=self.selection,
-<<<<<<< HEAD
                           check_input=False,
-                          pre_fit=False)
-=======
+                          pre_fit=False,
                           screening=self.screening)
->>>>>>> 14f48460
             coef_[k] = this_coef[:, 0]
             dual_gaps_[k] = this_dual_gap[0]
             self.n_iter_.append(this_iter[0])
