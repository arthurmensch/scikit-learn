""" Dictionary learning
"""
from __future__ import print_function, division
# Author: Vlad Niculae, Gael Varoquaux, Alexandre Gramfort
# License: BSD 3 clause

import time
import sys
import itertools

from math import sqrt, ceil

import numpy as np
from scipy import linalg
from numpy.lib.stride_tricks import as_strided

from ..base import BaseEstimator, TransformerMixin
from ..externals.joblib import Parallel, delayed, cpu_count
from ..externals.six.moves import zip
from ..utils import (check_array, check_random_state, gen_even_slices,
                     gen_batches, _get_n_jobs)
from ..utils.extmath import randomized_svd, row_norms
from ..utils.validation import check_is_fitted
from ..linear_model import Lasso, orthogonal_mp_gram, LassoLars, Lars, Ridge
from ..utils.enet_projection import enet_projection, enet_norm, enet_scale, \
    enet_threshold
import warnings


def _sparse_encode(X, dictionary, gram, cov=None, algorithm='lasso_lars',
                   regularization=None, copy_cov=True,
<<<<<<< HEAD
                   init=None, max_iter=1000, random_state=None,
                   check_input=True):
=======
                   init=None, max_iter=1000, check_input=True):
>>>>>>> e986deec
    """Generic sparse coding

    Each column of the result is the solution to a Lasso problem.

    Parameters
    ----------
    X: array of shape (n_samples, n_features)
        Data matrix.

    dictionary: array of shape (n_components, n_features)
        The dictionary matrix against which to solve the sparse coding of
        the data. Some of the algorithms assume normalized rows.

    gram: None | array, shape=(n_components, n_components)
        Precomputed Gram matrix, dictionary * dictionary'
        gram can be None if method is 'threshold'.

    cov: array, shape=(n_components, n_samples)
        Precomputed covariance, dictionary * X'

    algorithm: {'lasso_lars', 'lasso_cd', 'lars', 'omp', 'threshold', 'ridge'}
        lars: uses the least angle regression method (linear_model.lars_path)
        lasso_lars: uses Lars to compute the Lasso solution
        lasso_cd: uses the coordinate descent method to compute the
        Lasso solution (linear_model.Lasso). lasso_lars will be faster if
        the estimated components are sparse.
        omp: uses orthogonal matching pursuit to estimate the sparse solution
        threshold: squashes to zero all coefficients less than regularization
        from the projection dictionary * data'
        ols: uses a non-penalized least square fit (regularization parameter is
        ignored)

    regularization : int | float
        The regularization parameter. It corresponds to alpha when
        algorithm is 'lasso_lars', 'lasso_cd', 'threshold' or 'ridge'
        Otherwise it corresponds to n_nonzero_coefs.

    init: array of shape (n_samples, n_components)
        Initialization value of the sparse code. Only used if
        `algorithm='lasso_cd'`.

    max_iter: int, 1000 by default
        Maximum number of iterations to perform if `algorithm='lasso_cd'`.

    copy_cov: boolean, optional
        Whether to copy the precomputed covariance matrix; if False, it may be
        overwritten.

    Returns
    -------
    code: array of shape (n_components, n_features)
        The sparse codes

    See also
    --------
    sklearn.linear_model.lars_path
    sklearn.linear_model.orthogonal_mp
    sklearn.linear_model.Lasso
    SparseCoder
    """
    if X.ndim == 1:
        X = X[:, np.newaxis]
    n_samples, n_features = X.shape
    n_components = dictionary.shape[0]
    if cov is None and algorithm != 'lasso_cd':
        # overwriting cov is safe
        copy_cov = False
        cov = np.dot(dictionary, X.T)

    if algorithm == 'lasso_lars':
        # Lars solves (1 / (2 * n_samples)) * ||y - Xw||^2_2 + alpha * ||w||_1
        alpha = float(regularization) / n_features  # account for scaling
        try:
            err_mgt = np.seterr(all='ignore')
            lasso_lars = LassoLars(alpha=alpha, fit_intercept=False,
                                   verbose=False, normalize=False,
                                   precompute=gram, fit_path=False)
            lasso_lars.fit(dictionary.T, X.T, Xy=cov)
            new_code = lasso_lars.coef_
        finally:
            np.seterr(**err_mgt)

    elif algorithm == 'lasso_cd':
        # Lasso solves (1 / (2 * n_samples)) * ||y - Xw||^2_2 + alpha * ||w||_1
        alpha = float(regularization) / n_features  # account for scaling
        clf = Lasso(alpha=alpha, fit_intercept=False, normalize='False',
                    precompute=gram, max_iter=max_iter, selection='cyclic',
                    random_state=random_state, warm_start=True)
        clf.coef_ = init
        clf.fit(dictionary.T, X.T, check_input=check_input)
        new_code = clf.coef_

    elif algorithm == 'lars':
        try:
            err_mgt = np.seterr(all='ignore')
            lars = Lars(fit_intercept=False, verbose=False, normalize=False,
                        precompute=gram, n_nonzero_coefs=int(regularization),
                        fit_path=False)
            lars.fit(dictionary.T, X.T, Xy=cov)
            new_code = lars.coef_
        finally:
            np.seterr(**err_mgt)

    elif algorithm == 'threshold':
        new_code = ((np.sign(cov) *
                    np.maximum(np.abs(cov) - regularization, 0)).T)

    elif algorithm == 'omp':
        new_code = orthogonal_mp_gram(gram, cov, regularization, None,
                                      row_norms(X, squared=True),
                                      copy_Xy=copy_cov).T

    elif algorithm == 'ridge':
        # Lasso solves ||y - Xw||^2_2 + alpha * ||w||_2^2
        alpha = 2 * float(regularization)
         # account for scaling
        lr = Ridge(alpha=alpha, fit_intercept=False, normalize=False)
        lr.fit(dictionary.T, X.T)
        new_code = lr.coef_

    else:
        raise ValueError('Sparse coding method must be "lasso_lars" '
                         '"lasso_cd",  "lasso", "threshold", "ols" or "omp",'
                         ' got %s.'
                         % algorithm)
    return new_code


# XXX : could be moved to the linear_model module
def sparse_encode(X, dictionary, gram=None, cov=None, algorithm='lasso_lars',
                  n_nonzero_coefs=None, alpha=None, copy_cov=True, init=None,
<<<<<<< HEAD
                  max_iter=1000, n_jobs=1, random_state=None,
                  check_input=True):
=======
                  max_iter=1000, n_jobs=1, check_input=True):
>>>>>>> e986deec
    """Sparse coding

    Each row of the result is the solution to a sparse coding problem.
    The goal is to find a sparse array `code` such that::

        X ~= code * dictionary

    Read more in the :ref:`User Guide <SparseCoder>`.

    Parameters
    ----------
    X: array of shape (n_samples, n_features)
        Data matrix

    dictionary: array of shape (n_components, n_features)
        The dictionary matrix against which to solve the sparse coding of
        the data. Some of the algorithms assume normalized rows for meaningful
        output.

    gram: array, shape=(n_components, n_components)
        Precomputed Gram matrix, dictionary * dictionary'

    cov: array, shape=(n_components, n_samples)
        Precomputed covariance, dictionary' * X

    algorithm: {'lasso_lars', 'lasso_cd', 'lars', 'omp', 'threshold', 'ridge'}
        lars: uses the least angle regression method (linear_model.lars_path)
        lasso_lars: uses Lars to compute the Lasso solution
        lasso_cd: uses the coordinate descent method to compute the
        Lasso solution (linear_model.Lasso). lasso_lars will be faster if
        the estimated components are sparse.
        omp: uses orthogonal matching pursuit to estimate the sparse solution
        threshold: squashes to zero all coefficients less than alpha from
        the projection dictionary * X'
        ridge: uses a penalized least square fit

    n_nonzero_coefs: int, 0.1 * n_features by default
        Number of nonzero coefficients to target in each column of the
        solution. This is only used by `algorithm='lars'` and `algorithm='omp'`
        and is overridden by `alpha` in the `omp` case.

    alpha: float, 1. by default
        If `algorithm='lasso_lars'` or `algorithm='lasso_cd'`
        or `algorithm='ridge'`,
        `alpha` is the penalty applied to the L1 norm.
        If `algorithm='threhold'`, `alpha` is the absolute value of the
        threshold below which coefficients will be squashed to zero.
        If `algorithm='omp'`, `alpha` is the tolerance parameter: the value of
        the reconstruction error targeted. In this case, it overrides
        `n_nonzero_coefs`.

    init: array of shape (n_samples, n_components)
        Initialization value of the sparse codes. Only used if
        `algorithm='lasso_cd'`.

    max_iter: int, 1000 by default
        Maximum number of iterations to perform if `algorithm='lasso_cd'`.

    copy_cov: boolean, optional
        Whether to copy the precomputed covariance matrix; if False, it may be
        overwritten.

    n_jobs: int, optional
        Number of parallel jobs to run.

    Returns
    -------
    code: array of shape (n_samples, n_components)
        The sparse codes

    See also
    --------
    sklearn.linear_model.lars_path
    sklearn.linear_model.orthogonal_mp
    sklearn.linear_model.Lasso
    SparseCoder
    """
    if check_input:
        if algorithm == 'lasso_cd':
            dictionary = check_array(dictionary, order='C', dtype='float64')
            X = check_array(X, order='C', dtype='float64')
        else:
            dictionary = check_array(dictionary)
            X = check_array(X)

    n_samples, n_features = X.shape
    n_components = dictionary.shape[0]

    if gram is None and algorithm != 'threshold':
        # Transposing product to ensure Fortran ordering
        gram = np.dot(dictionary, dictionary.T).T

    if cov is None and algorithm != 'lasso_cd':
        copy_cov = False
        cov = np.dot(dictionary, X.T)

    if algorithm in ('lars', 'omp'):
        regularization = n_nonzero_coefs
        if regularization is None:
            regularization = min(max(n_features / 10, 1), n_components)
    else:
        regularization = alpha
        if regularization is None:
            regularization = 1.

    if n_jobs == 1 or algorithm == 'threshold':
        code = _sparse_encode(X, dictionary, gram, cov=cov,
                              algorithm=algorithm,
                              regularization=regularization, copy_cov=copy_cov,
                              init=init,
                              max_iter=max_iter,
<<<<<<< HEAD
                              check_input=check_input,
                              random_state=random_state)
=======
                              check_input=False)
>>>>>>> e986deec
        # This ensure that dimensionality of code is always 2,
        # consistant with the case n_jobs > 1
        if code.ndim == 1:
            code = code[np.newaxis, :]
        return code

    # Enter parallel code block
    code = np.empty((n_samples, n_components))

    slices = list(gen_even_slices(n_samples, _get_n_jobs(n_jobs)))
    code_views = Parallel(n_jobs=n_jobs,
                          backend='threading' if
                          algorithm == 'lasso_cd' else 'multiprocessing')(
        delayed(_sparse_encode)(
            X[this_slice], dictionary, gram,
            cov[:, this_slice] if cov is not None else None,
            algorithm,
            regularization=regularization, copy_cov=copy_cov,
            init=init[this_slice] if init is not None else None,
            max_iter=max_iter,
<<<<<<< HEAD
            check_input=check_input,
            random_state=random_state)
=======
            check_input=False)
>>>>>>> e986deec
        for this_slice in slices)
    for this_slice, this_view in zip(slices, code_views):
            code[this_slice] = this_view

    return code


def _update_dict(dictionary, Y, code, verbose=False, return_r2=False,
                 l1_ratio=1., radius=1., online=False, shuffle=False,
                 random_state=None):
    """Update the dense dictionary factor in place, constraining dictionary
    component to have a unit l2 norm.

    Parameters
    ----------
    dictionary: array of shape (n_features, n_components)
        Value of the dictionary at the previous iteration.

    Y: array of shape (n_features, n_samples)
        Data matrix.

    code: array of shape (n_components, n_samples)
        Sparse coding of the data against which to optimize the dictionary.

    verbose:
        Degree of output the procedure will print.

    return_r2: bool
        Whether to compute and return the residual sum of squares corresponding
        to the computed solution.

    online: bool,
        Whether the update we perform is part of an online algorithm or not
        (this changes derivation of residuals and of step size).

    shuffle: bool,
        Whether to shuffle the components when performing sequential
        coordinate update.

    random_state: int or RandomState
        Pseudo number generator state used for random sampling.

    Returns
    -------
    dictionary: array of shape (n_features, n_components)
        Updated dictionary.

    """
    threshold = 1e-20
    n_components = len(code)
    n_features = Y.shape[0]
    random_state = check_random_state(random_state)

    # Residuals, computed 'in-place' for efficiency
    R = -np.dot(code.T, dictionary.T).T
    R += Y
    R = np.asfortranarray(R)
    ger, = linalg.get_blas_funcs(('ger',), (dictionary, code))

    if shuffle:
        component_range = random_state.permutation(n_components)
    else:
        component_range = np.arange(n_components)

    for k in component_range:
        # R <- 1.0 * U_k * V_k^T + R
        R = ger(1.0, dictionary[:, k], code[k, :], a=R, overwrite_a=True)
        # Coordinate update
        if online:
            dictionary[:, k] = R[:, k]
            scale = code[k, k]
        else:
            dictionary[:, k] = np.dot(R, code[k, :].T)
            scale = np.sum(code[k, :] ** 2)
        if scale < threshold:
            dictionary[:, k] = 0
        else:
            dictionary[:, k] /= scale
        # Cleaning small atoms
        atom_norm_square = np.sum(dictionary[:, k] ** 2) / radius ** 2
        if atom_norm_square < threshold:
            if verbose == 1:
                sys.stdout.write("+")
                sys.stdout.flush()
            elif verbose:
                print("Adding new random atom")
            dictionary[:, k] = random_state.randn(n_features)
            atom_norm_square = np.sum(dictionary[:, k] ** 2) / radius ** 2
            # Setting corresponding coefs to 0
            code[k, :] = 0.0
        # Projecting onto the norm ball
        if l1_ratio != 0.:
            dictionary[:, k] = enet_projection(dictionary[:, k],
                                               radius=radius,
                                               l1_ratio=l1_ratio,
                                               check_input=False)
        else:
            dictionary[:, k] /= sqrt(atom_norm_square)
        # R <- -1.0 * U_k * V_k^T + R
        R = ger(-1.0, dictionary[:, k], code[k, :], a=R, overwrite_a=True)
        # print(enet_norm(dictionary.T, l1_ratio=l1_ratio) / radius)

    if return_r2:
        if online:
            # Y = B_t, code = A_t, dictionary = D in online setting
            R += Y
            # residual = 1 / 2 Tr(D^T D A_t) - Tr(D^T B_t)
            residual = -np.sum(dictionary * R) / 2
        else:
            R **= 2
            # R is fortran-ordered. For numpy version < 1.6, sum does not
            # follow the quick striding first, and is thus inefficient on
            # fortran ordered data. We take a flat view of the data with no
            # striding
            R = as_strided(R, shape=(R.size, ), strides=(R.dtype.itemsize,))
            residual = np.sum(R)

    if return_r2:
        return dictionary, residual
    else:
        return dictionary


def dict_learning(X, n_components, alpha, max_iter=100, tol=1e-8,
                  method='lars', n_jobs=1, dict_init=None, code_init=None,
                  callback=None, verbose=False, random_state=None,
                  return_n_iter=False):
    """Solves a dictionary learning matrix factorization problem.

    Finds the best dictionary and the corresponding sparse code for
    approximating the data matrix X by solving::

        (U^*, V^*) = argmin 0.5 || X - U V ||_2^2 + alpha * || U ||_1
                     (U,V)
                    with || V_k ||_2 = 1 for all  0 <= k < n_components

    where V is the dictionary and U is the sparse code.

    Read more in the :ref:`User Guide <DictionaryLearning>`.

    Parameters
    ----------
    X: array of shape (n_samples, n_features)
        Data matrix.

    n_components: int,
        Number of dictionary atoms to extract.

    alpha: int,
        Sparsity controlling parameter.

    max_iter: int,
        Maximum number of iterations to perform.

    tol: float,
        Tolerance for the stopping condition.

    method: {'lars', 'cd'}
        lars: uses the least angle regression method to solve the lasso problem
        (linear_model.lars_path)
        cd: uses the coordinate descent method to compute the
        Lasso solution (linear_model.Lasso). Lars will be faster if
        the estimated components are sparse.

    n_jobs: int,
        Number of parallel jobs to run, or -1 to autodetect.

    dict_init: array of shape (n_components, n_features),
        Initial value for the dictionary for warm restart scenarios.

    code_init: array of shape (n_samples, n_components),
        Initial value for the sparse code for warm restart scenarios.

    callback:
        Callable that gets invoked every five iterations.

    verbose:
        Degree of output the procedure will print.

    random_state: int or RandomState
        Pseudo number generator state used for random sampling.

    return_n_iter : bool
        Whether or not to return the number of iterations.

    Returns
    -------
    code: array of shape (n_samples, n_components)
        The sparse code factor in the matrix factorization.

    dictionary: array of shape (n_components, n_features),
        The dictionary factor in the matrix factorization.

    errors: array
        Vector of errors at each iteration.

    n_iter : int
        Number of iterations run. Returned only if `return_n_iter` is
        set to True.

    See also
    --------
    dict_learning_online
    DictionaryLearning
    MiniBatchDictionaryLearning
    SparsePCA
    MiniBatchSparsePCA
    """
    if method not in ('lars', 'cd'):
        raise ValueError('Coding method %r not supported as a fit algorithm.'
                         % method)
    method = 'lasso_' + method

    t0 = time.time()
    # Avoid integer division problems
    alpha = float(alpha)
    random_state = check_random_state(random_state)

    X = check_array(X, dtype=np.float64)

    if n_jobs == -1:
        n_jobs = cpu_count()

    # Init the code and the dictionary with SVD of Y
    if code_init is not None and dict_init is not None:
        code = np.array(code_init, order='F')
        # Don't copy V, it will happen below
        dictionary = dict_init
    else:
        code, S, dictionary = linalg.svd(X, full_matrices=False)
        dictionary = S[:, np.newaxis] * dictionary
    r = len(dictionary)
    if n_components <= r:  # True even if n_components=None
        code = code[:, :n_components]
        dictionary = dictionary[:n_components, :]
    else:
        code = np.c_[code, np.zeros((len(code), n_components - r))]
        dictionary = np.r_[dictionary,
                           np.zeros((n_components - r, dictionary.shape[1]))]

    # Fortran-order dict, as we are going to access its row vectors
    dictionary = np.array(dictionary, order='F')

    residuals = 0

    errors = []
    current_cost = np.nan

    if verbose == 1:
        print('[dict_learning]', end=' ')

    # If max_iter is 0, number of iterations returned should be zero
    ii = -1

    for ii in range(max_iter):
        dt = (time.time() - t0)
        if verbose == 1:
            sys.stdout.write(".")
            sys.stdout.flush()
        elif verbose:
            print ("Iteration % 3i "
                   "(elapsed time: % 3is, % 4.1fmn, current cost % 7.3f)"
                   % (ii, dt, dt / 60, current_cost))

        # Update code
        code = sparse_encode(X, dictionary, algorithm=method, alpha=alpha,
                             init=code, n_jobs=n_jobs)
        # Update dictionary
        dictionary, residuals = _update_dict(dictionary.T, X.T, code.T,
                                             verbose=verbose, return_r2=True,
                                             online=False,
                                             shuffle=False,
                                             random_state=random_state,
                                             l1_ratio=0.)
        dictionary = dictionary.T

        # Cost function
        current_cost = 0.5 * residuals + alpha * np.sum(np.abs(code))
        errors.append(current_cost)

        if ii > 0:
            dE = errors[-2] - errors[-1]
            # assert(dE >= -tol * errors[-1])
            if dE < tol * errors[-1]:
                if verbose == 1:
                    # A line return
                    print("")
                elif verbose:
                    print("--- Convergence reached after %d iterations" % ii)
                break
        if ii % 5 == 0 and callback is not None:
            callback(locals())

    if return_n_iter:
        return code, dictionary, errors, ii + 1
    else:
        return code, dictionary, errors


def dict_learning_online(X, n_components=2, alpha=1, l1_ratio=0.0, n_iter=100,
                         return_code=True, dict_init=None, callback=None,
                         batch_size=3, verbose=False, shuffle=True, n_jobs=1,
                         slowing=0.0,
                         method='lars',
                         iter_offset=0, tol=0.,
                         random_state=None,
                         return_inner_stats=False, inner_stats=None,
                         return_n_iter=False,
                         return_debug_info=False):
    """Solves a dictionary learning matrix factorization problem online.

    Finds the best dictionary and the corresponding sparse code for
    approximating the data matrix X by solving::

        (U^*, V^*) = argmin 0.5 || X - U V ||_2^2 + alpha * || U ||_1
                     (U,V)
                     with || V_k ||_2 = 1 for all  0 <= k < n_components

    where V is the dictionary and U is the sparse code. This is
    accomplished by repeatedly iterating over mini-batches by slicing
    the input data.

    Read more in the :ref:`User Guide <DictionaryLearning>`.

    Parameters
    ----------
    X: array of shape (n_samples, n_features)
        Data matrix.

    n_components : int,
        Number of dictionary atoms to extract.

    alpha : float,
        Sparsity controlling parameter if `method='lars'` or `method='cd'
        Regularization parameter if `method='ridge'` : increasing it will also
        increase dictionary regularity and sparsity.

    n_iter : int,
        Number of iterations to perform.

    return_code : boolean,
        Whether to also return the code U or just the dictionary V.

    dict_init : array of shape (n_components, n_features),
        Initial value for the dictionary for warm restart scenarios.

    callback :
        Callable that gets invoked every five iterations.

    batch_size : int,
        The number of samples to take in each batch.

    verbose :
        Degree of output the procedure will print.

    shuffle : boolean,
        Whether to shuffle the data before splitting it in batches.

    n_jobs : int,
        Number of parallel jobs to run, or -1 to autodetect.

    method : {'lars', 'cd', 'ridge'}
        lars: uses the least angle regression method to solve the lasso problem
        (linear_model.lars_path)
        cd: uses the coordinate descent method to compute the
        Lasso solution (linear_model.Lasso). Lars will be faster if
        the estimated components are sparse.
        ridge: compute code using an ordinary least square method.

    l1_ratio: float,
        Sparsity controlling parameter for dictionary projection.
        The higher it is, the sparser the dictionary component will be.

    tol: float,
        Stop controlling parameter

    iter_offset : int, default 0
        Number of previous iterations completed on the dictionary used for
        initialization.

    random_state : int or RandomState
        Pseudo number generator state used for random sampling.

    return_inner_stats : boolean, optional
        Return the inner statistics A (dictionary covariance) and B
        (data approximation). Useful to restart the algorithm in an
        online setting. If return_inner_stats is True, return_code is
        ignored

    inner_stats : tuple of (A, B) ndarrays
        Inner sufficient statistics that are kept by the algorithm.
        Passing them at initialization is useful in online settings, to
        avoid loosing the history of the evolution.
        A (n_components, n_components) is the dictionary covariance matrix.
        B (n_features, n_components) is the data approximation matrix

    return_debug_info: bool,
        Whether to keep track of objective value, sparsity value and to record
        up to of 100 dictionary trajectory

    return_n_iter : bool
        Whether or not to return the number of iterations.

    Returns
    -------
    code : array of shape (n_samples, n_components),
        the sparse code (only returned if `return_code=True`)

    dictionary : array of shape (n_components, n_features),
        the solutions to the dictionary learning problem

    n_iter : int
        Number of iterations run. Returned only if `return_n_iter` is
        set to `True`.

    debug_info: tuple of (residuals, density, values),
        Debug Info

    See also
    --------
    dict_learning
    DictionaryLearning
    MiniBatchDictionaryLearning
    SparsePCA
    MiniBatchSparsePCA

    """
    if n_components is None:
        n_components = X.shape[1]

    if method not in ('lars', 'cd', 'ridge'):
        raise ValueError('Coding method not supported as a fit algorithm.')
    if method in ('lars', 'cd'):
        method = 'lasso_' + method

    t0 = time.time()
    n_samples, n_features = X.shape
    # Avoid integer division problems
    alpha = float(alpha)

    l1_ratio = float(l1_ratio)

    random_state = check_random_state(random_state)

    if n_jobs == -1:
        n_jobs = cpu_count()

    radius = 1
    alpha /= sqrt(n_features)

    if return_debug_info:
        residuals = np.zeros(n_iter)
        density = np.zeros(n_iter)
        size_values = min(n_features, 100)
        recorded_features = np.floor(np.linspace(0, n_features - 1,
                                                 size_values)).astype('int')
        values = np.zeros((n_iter, recorded_features.shape[0]))

    # Init V with SVD of X
    if dict_init is not None:
        dictionary = dict_init
    else:
        _, S, dictionary = randomized_svd(X, n_components,
                                          random_state=random_state)
        dictionary = S[:, np.newaxis] * dictionary
    r = len(dictionary)
    if n_components <= r:
        dictionary = dictionary[:n_components, :]
    else:
        dictionary = np.r_[dictionary,
                           np.zeros((n_components - r, dictionary.shape[1]))]

    if verbose == 1:
        print('[dict_learning]', end=' ')

    if shuffle:
        X_train = X.copy()
        random_state.shuffle(X_train)
    else:
        X_train = X

    dictionary = check_array(dictionary.T, order='F', dtype=np.float64,
                             copy=False)
    X_train = check_array(X_train, order='C', dtype=np.float64, copy=False)

    batches = gen_batches(n_samples, batch_size)
    batches = itertools.cycle(batches)

    # The covariance of the dictionary
    if inner_stats is None:
        A = slowing * np.eye(n_components)
        # The data approximation
        B = dictionary * slowing
        penalty = 0
    else:
        A = inner_stats[0].copy()
        B = inner_stats[1].copy()
        penalty = inner_stats[2]

    # Residual variable for tolerance computation
    last_residual = np.iinfo(np.int32).max
    this_residual = 0

    # If n_iter is zero, we need to return zero.
    ii = iter_offset - 1

    if n_iter != 0:
        # If first call (hack)
        if inner_stats is None and l1_ratio != 0.:
            enet_scale(dictionary.T, l1_ratio=l1_ratio,
                       radius=radius, inplace=True)

    for ii, batch in zip(range(iter_offset, iter_offset + n_iter), batches):
        this_X = X_train[batch]

        dt = (time.time() - t0)
        if verbose == 1:
            sys.stdout.write(".")
            sys.stdout.flush()
        elif verbose:
            if verbose > 10 or ii % ceil(100. / verbose) == 0:
                print ("Iteration % 3i (elapsed time: % 3is, % 4.1fmn)"
                       % (ii, dt, dt / 60))

        this_code = sparse_encode(this_X, dictionary.T, algorithm=method,
                                  alpha=alpha, n_jobs=1,
                                  check_input=False,
                                  random_state=random_state).T

        # Update the inner statistics
        theta = pow((ii + 1) * batch_size + 1, 1)
        beta = 1 - batch_size / theta
        A *= beta
        A += np.dot(this_code, this_code.T) / theta
        B *= beta
        B += np.dot(this_code, this_X).T / theta

        # Update dictionary
        dictionary, this_residual = _update_dict(dictionary, B, A,
                                                 verbose=verbose,
                                                 l1_ratio=l1_ratio,
                                                 random_state=random_state,
                                                 return_r2=True,
                                                 radius=radius,
                                                 online=True, shuffle=shuffle)

        # Residual computation
        this_residual /= 2
        penalty += np.sum(this_X ** 2) / 2
        if method in ('lars', 'cd'):
            penalty += alpha * np.sum(this_code)
        this_residual += penalty
        this_residual /= (ii + 1) * batch_size

        # Stopping criterion
        change_ratio = abs(this_residual / last_residual - 1)
        if change_ratio <= tol:
            break
        last_residual = this_residual

        if return_debug_info:
            residuals[ii-iter_offset] = this_residual
            values[ii-iter_offset] = (dictionary[:, 0] / sqrt(np.sum(
                dictionary[:, 0] ** 2)))[recorded_features]
            density[ii-iter_offset] = 1 - float(np.sum(dictionary == 0.))\
                / np.size(dictionary)

        if callback is not None:
            callback(locals())

    if return_inner_stats:
        if return_n_iter:
            res = dictionary.T, (A, B, penalty), ii - iter_offset + 1
        else:
            res = dictionary.T, (A, B, penalty)
    elif return_code:
        if verbose > 1:
            print('Learning code...', end=' ')
        elif verbose == 1:
            print('|', end=' ')
        code = sparse_encode(X, dictionary.T, algorithm=method, alpha=alpha,
                             n_jobs=n_jobs, check_input=False)
        if verbose > 1:
            dt = (time.time() - t0)
            print('done (total time: % 3is, % 4.1fmn)' % (dt, dt / 60))
        if return_n_iter:
            res = code, dictionary.T, ii - iter_offset + 1
        else:
            res = code, dictionary.T

    elif return_n_iter:
        res = dictionary.T, ii - iter_offset + 1
    else:
        res = dictionary.T

    if return_debug_info:
        debug_info = (residuals, density, values)

    if return_debug_info:
        return res, debug_info
    else:
        return res


class SparseCodingMixin(TransformerMixin):
    """Sparse coding mixin"""

    def _set_sparse_coding_params(self, n_components,
                                  transform_algorithm='omp',
                                  transform_n_nonzero_coefs=None,
                                  transform_alpha=None, split_sign=False,
                                  n_jobs=1):
        self.n_components = n_components
        self.transform_algorithm = transform_algorithm
        self.transform_n_nonzero_coefs = transform_n_nonzero_coefs
        self.transform_alpha = transform_alpha
        self.split_sign = split_sign
        self.n_jobs = n_jobs

    def transform(self, X, y=None):
        """Encode the data as a sparse combination of the dictionary atoms.

        Coding method is determined by the object parameter
        `transform_algorithm`.

        Parameters
        ----------
        X : array of shape (n_samples, n_features)
            Test data to be transformed, must have the same number of
            features as the data used to train the model.

        Returns
        -------
        X_new : array, shape (n_samples, n_components)
            Transformed data

        """
        check_is_fitted(self, 'components_')

        # XXX : kwargs is not documented
        X = check_array(X)
        n_samples, n_features = X.shape

        code = sparse_encode(
            X, self.components_, algorithm=self.transform_algorithm,
            n_nonzero_coefs=self.transform_n_nonzero_coefs,
            alpha=self.transform_alpha, n_jobs=self.n_jobs)

        if self.split_sign:
            # feature vector is split into a positive and negative side
            n_samples, n_features = code.shape
            split_code = np.empty((n_samples, 2 * n_features))
            split_code[:, :n_features] = np.maximum(code, 0)
            split_code[:, n_features:] = -np.minimum(code, 0)
            code = split_code

        return code


class SparseCoder(BaseEstimator, SparseCodingMixin):
    """Sparse coding

    Finds a sparse representation of data against a fixed, precomputed
    dictionary.

    Each row of the result is the solution to a sparse coding problem.
    The goal is to find a sparse array `code` such that::

        X ~= code * dictionary

    Read more in the :ref:`User Guide <SparseCoder>`.

    Parameters
    ----------
    dictionary : array, [n_components, n_features]
        The dictionary atoms used for sparse coding. Lines are assumed to be
        normalized to unit norm.

    transform_algorithm : {'lasso_lars', 'lasso_cd', 'lars', 'omp', \
    'threshold'}
        Algorithm used to transform the data:
        lars: uses the least angle regression method (linear_model.lars_path)
        lasso_lars: uses Lars to compute the Lasso solution
        lasso_cd: uses the coordinate descent method to compute the
        Lasso solution (linear_model.Lasso). lasso_lars will be faster if
        the estimated components are sparse.
        omp: uses orthogonal matching pursuit to estimate the sparse solution
        threshold: squashes to zero all coefficients less than alpha from
        the projection ``dictionary * X'``

    transform_n_nonzero_coefs : int, ``0.1 * n_features`` by default
        Number of nonzero coefficients to target in each column of the
        solution. This is only used by `algorithm='lars'` and `algorithm='omp'`
        and is overridden by `alpha` in the `omp` case.

    transform_alpha : float, 1. by default
        If `algorithm='lasso_lars'` or `algorithm='lasso_cd'`, `alpha` is the
        penalty applied to the L1 norm.
        If `algorithm='threshold'`, `alpha` is the absolute value of the
        threshold below which coefficients will be squashed to zero.
        If `algorithm='omp'`, `alpha` is the tolerance parameter: the value of
        the reconstruction error targeted. In this case, it overrides
        `n_nonzero_coefs`.

    split_sign : bool, False by default
        Whether to split the sparse feature vector into the concatenation of
        its negative part and its positive part. This can improve the
        performance of downstream classifiers.

    n_jobs : int,
        number of parallel jobs to run

    Attributes
    ----------
    components_ : array, [n_components, n_features]
        The unchanged dictionary atoms

    See also
    --------
    DictionaryLearning
    MiniBatchDictionaryLearning
    SparsePCA
    MiniBatchSparsePCA
    sparse_encode
    """

    def __init__(self, dictionary, transform_algorithm='omp',
                 transform_n_nonzero_coefs=None, transform_alpha=None,
                 split_sign=False, n_jobs=1):
        self._set_sparse_coding_params(dictionary.shape[0],
                                       transform_algorithm,
                                       transform_n_nonzero_coefs,
                                       transform_alpha, split_sign, n_jobs)
        self.components_ = dictionary

    def fit(self, X, y=None):
        """Do nothing and return the estimator unchanged

        This method is just there to implement the usual API and hence
        work in pipelines.
        """
        return self


class DictionaryLearning(BaseEstimator, SparseCodingMixin):
    """Dictionary learning

    Finds a dictionary (a set of atoms) that can best be used to represent data
    using a sparse code.

    Solves the optimization problem::

        (U^*,V^*) = argmin 0.5 || Y - U V ||_2^2 + alpha * || U ||_1
                    (U,V)
                    with || V_k ||_2 = 1 for all  0 <= k < n_components

    Read more in the :ref:`User Guide <DictionaryLearning>`.

    Parameters
    ----------
    n_components : int,
        number of dictionary elements to extract

    alpha : float,
        sparsity controlling parameter

    max_iter : int,
        maximum number of iterations to perform

    tol : float,
        tolerance for numerical error

    fit_algorithm : {'lars', 'cd'}
        lars: uses the least angle regression method to solve the lasso problem
        (linear_model.lars_path)
        cd: uses the coordinate descent method to compute the
        Lasso solution (linear_model.Lasso). Lars will be faster if
        the estimated components are sparse.

    transform_algorithm : {'lasso_lars', 'lasso_cd', 'lars', 'omp', \
    'threshold'}
        Algorithm used to transform the data
        lars: uses the least angle regression method (linear_model.lars_path)
        lasso_lars: uses Lars to compute the Lasso solution
        lasso_cd: uses the coordinate descent method to compute the
        Lasso solution (linear_model.Lasso). lasso_lars will be faster if
        the estimated components are sparse.
        omp: uses orthogonal matching pursuit to estimate the sparse solution
        threshold: squashes to zero all coefficients less than alpha from
        the projection ``dictionary * X'``

    transform_n_nonzero_coefs : int, ``0.1 * n_features`` by default
        Number of nonzero coefficients to target in each column of the
        solution. This is only used by `algorithm='lars'` and `algorithm='omp'`
        and is overridden by `alpha` in the `omp` case.

    transform_alpha : float, 1. by default
        If `algorithm='lasso_lars'` or `algorithm='lasso_cd'`, `alpha` is the
        penalty applied to the L1 norm.
        If `algorithm='threshold'`, `alpha` is the absolute value of the
        threshold below which coefficients will be squashed to zero.
        If `algorithm='omp'`, `alpha` is the tolerance parameter: the value of
        the reconstruction error targeted. In this case, it overrides
        `n_nonzero_coefs`.

    split_sign : bool, False by default
        Whether to split the sparse feature vector into the concatenation of
        its negative part and its positive part. This can improve the
        performance of downstream classifiers.

    n_jobs : int,
        number of parallel jobs to run

    code_init : array of shape (n_samples, n_components),
        initial value for the code, for warm restart

    dict_init : array of shape (n_components, n_features),
        initial values for the dictionary, for warm restart

    verbose :
        degree of verbosity of the printed output

    random_state : int or RandomState
        Pseudo number generator state used for random sampling.

    Attributes
    ----------
    components_ : array, [n_components, n_features]
        dictionary atoms extracted from the data

    error_ : array
        vector of errors at each iteration

    n_iter_ : int
        Number of iterations run.

    Notes
    -----
    **References:**

    J. Mairal, F. Bach, J. Ponce, G. Sapiro, 2009: Online dictionary learning
    for sparse coding (http://www.di.ens.fr/sierra/pdfs/icml09.pdf)

    See also
    --------
    SparseCoder
    MiniBatchDictionaryLearning
    SparsePCA
    MiniBatchSparsePCA
    """
    def __init__(self, n_components=None, alpha=1, max_iter=1000, tol=1e-8,
                 fit_algorithm='lars', transform_algorithm='omp',
                 transform_n_nonzero_coefs=None, transform_alpha=None,
                 n_jobs=1, code_init=None, dict_init=None, verbose=False,
                 split_sign=False, random_state=None):

        self._set_sparse_coding_params(n_components, transform_algorithm,
                                       transform_n_nonzero_coefs,
                                       transform_alpha, split_sign, n_jobs)
        self.alpha = alpha
        self.max_iter = max_iter
        self.tol = tol
        self.fit_algorithm = fit_algorithm
        self.code_init = code_init
        self.dict_init = dict_init
        self.verbose = verbose
        self.random_state = random_state

    def fit(self, X, y=None):
        """Fit the model from data in X.

        Parameters
        ----------
        X: array-like, shape (n_samples, n_features)
            Training vector, where n_samples in the number of samples
            and n_features is the number of features.

        Returns
        -------
        self: object
            Returns the object itself
        """
        random_state = check_random_state(self.random_state)
        X = check_array(X)
        if self.n_components is None:
            n_components = X.shape[1]
        else:
            n_components = self.n_components

        V, U, E, self.n_iter_ = dict_learning(
            X, n_components, self.alpha,
            tol=self.tol, max_iter=self.max_iter,
            method=self.fit_algorithm,
            n_jobs=self.n_jobs,
            code_init=self.code_init,
            dict_init=self.dict_init,
            verbose=self.verbose,
            random_state=random_state,
            return_n_iter=True)
        self.components_ = U
        self.error_ = E
        return self


class MiniBatchDictionaryLearning(BaseEstimator, SparseCodingMixin):
    """Mini-batch dictionary learning

    Finds a dictionary (a set of atoms) that can best be used to represent data
    using a sparse code.

    Solves the optimization problem::

       (U^*,V^*) = argmin 0.5 || Y - U V ||_2^2 + alpha * || U ||_1
                    (U,V)
                    with || V_k ||_2 = 1 for all  0 <= k < n_components

    Read more in the :ref:`User Guide <DictionaryLearning>`.

    Parameters
    ----------
    n_components : int,
        number of dictionary elements to extract

    alpha : float,
        sparsity controlling parameter

    l1_ratio: float,
        sparsity controlling parameter for dictionary component

    tol: float,
        Tolerance for the stopping condition. 0. to disable

    n_iter : int,
        total number of iterations to perform

    fit_algorithm : {'lars', 'cd', 'ridge'}
        lars: uses the least angle regression method to solve the lasso problem
        (linear_model.lars_path)
        cd: uses the coordinate descent method to compute the
        Lasso solution (linear_model.Lasso). Lars will be faster if
        the estimated components are sparse.
        ridge: Perform gradient-descent with elastic net projection
        to enforce dictionary sparsity, outputting non sparse code

    transform_algorithm : {'lasso_lars', 'lasso_cd', 'lars', 'omp', \
    'threshold', 'ridge'}
        Algorithm used to transform the data.
        lars: uses the least angle regression method (linear_model.lars_path)
        lasso_lars: uses Lars to compute the Lasso solution
        lasso_cd: uses the coordinate descent method to compute the
        Lasso solution (linear_model.Lasso). lasso_lars will be faster if
        the estimated components are sparse.
        omp: uses orthogonal matching pursuit to estimate the sparse solution
        threshold: squashes to zero all coefficients less than alpha from
        the projection dictionary * X'
        ridge: uses a non-penalized least square fit (regularization parameter
        is ignored)

    transform_n_nonzero_coefs : int, ``0.1 * n_features`` by default
        Number of nonzero coefficients to target in each column of the
        solution. This is only used by `algorithm='lars'` and `algorithm='omp'`
        and is overridden by `alpha` in the `omp` case.

    transform_alpha : float, 1. by default
        If `algorithm='lasso_lars'` or `algorithm='lasso_cd'`, `alpha` is the
        penalty applied to the L1 norm.
        If `algorithm='threshold'`, `alpha` is the absolute value of the
        threshold below which coefficients will be squashed to zero.
        If `algorithm='omp'`, `alpha` is the tolerance parameter: the value of
        the reconstruction error targeted. In this case, it overrides
        `n_nonzero_coefs`.

    split_sign : bool, False by default
        Whether to split the sparse feature vector into the concatenation of
        its negative part and its positive part. This can improve the
        performance of downstream classifiers.

    n_jobs : int,
        number of parallel jobs to run

    dict_init : array of shape (n_components, n_features),
        initial value of the dictionary for warm restart scenarios

    verbose :
        degree of verbosity of the printed output

    batch_size : int,
        number of samples in each mini-batch

    shuffle : bool,
        whether to shuffle the samples before forming batches

    random_state : int or RandomState
        Pseudo number generator state used for random sampling.

    Attributes
    ----------
    components_ : array, [n_components, n_features]
        components extracted from the data

    inner_stats_ : tuple of (A, B) ndarrays
        Internal sufficient statistics that are kept by the algorithm.
        Keeping them is useful in online settings, to avoid loosing the
        history of the evolution, but they shouldn't have any use for the
        end user.
        A (n_components, n_components) is the dictionary covariance matrix.
        B (n_features, n_components) is the data approximation matrix

    n_iter_ : int
        Number of iterations run.

    Notes
    -----
    **References:**

    J. Mairal, F. Bach, J. Ponce, G. Sapiro, 2009: Online dictionary learning
    for sparse coding (http://www.di.ens.fr/sierra/pdfs/icml09.pdf)

    See also
    --------
    SparseCoder
    DictionaryLearning
    SparsePCA
    MiniBatchSparsePCA

    """
    def __init__(self, n_components=None, alpha=1, l1_ratio=0.0, n_iter=1000,
                 fit_algorithm='lars', n_jobs=1, batch_size=3,
                 shuffle=True, dict_init=None, transform_algorithm='omp',
                 tol=0., transform_n_nonzero_coefs=None, transform_alpha=None,
                 verbose=False, split_sign=False,
                 random_state=None,
                 debug_info=False):
        self._set_sparse_coding_params(n_components, transform_algorithm,
                                       transform_n_nonzero_coefs,
                                       transform_alpha, split_sign, n_jobs)
        self.alpha = alpha
        self.n_iter = n_iter
        self.fit_algorithm = fit_algorithm
        self.dict_init = dict_init
        self.verbose = verbose
        self.shuffle = shuffle
        self.batch_size = batch_size
        self.split_sign = split_sign
        self.random_state = random_state
        self.l1_ratio = l1_ratio
        self.tol = tol
        # XXX: To remove
        self.debug_info = debug_info

    def fit(self, X, y=None):
        """Fit the model from data in X.

        Parameters
        ----------
        X: array-like, shape (n_samples, n_features)
            Training vector, where n_samples in the number of samples
            and n_features is the number of features.

        Returns
        -------
        self : object
            Returns the instance itself.
        """
        random_state = check_random_state(self.random_state)
        X = check_array(X)

        res = dict_learning_online(
            X, self.n_components, self.alpha,
            n_iter=self.n_iter, return_code=False,
            method=self.fit_algorithm,
            n_jobs=self.n_jobs, dict_init=self.dict_init,
            batch_size=self.batch_size, shuffle=self.shuffle,
            verbose=self.verbose, random_state=random_state,
            l1_ratio=self.l1_ratio,
            tol=self.tol,
            return_inner_stats=True,
            return_n_iter=True,
            return_debug_info=self.debug_info)
        if self.debug_info:
            (U, (A, B, penalty), self.n_iter_), debug_info = res
        else:
            U, (A, B, penalty), self.n_iter_ = res
        self.components_ = U
        if self.debug_info:
            self.residuals_, self.density_, self.values_ = debug_info
        # Keep track of the state of the algorithm to be able to do
        # some online fitting (partial_fit)
        self.inner_stats_ = (A, B, penalty)
        self.iter_offset_ = self.n_iter
        # Preventing projection for future call of partial fit
        return self

    def _partial_fit_deprecated(self, X, y=None, iter_offset=None):
        """Updates the model using the data in X as a mini-batch.

        Parameters
        ----------
        X: array-like, shape (n_samples, n_features)
            Training vector, where n_samples in the number of samples
            and n_features is the number of features.

        iter_offset: integer, optional
            The number of iteration on data batches that has been
            performed before this call to partial_fit. This is optional:
            if no number is passed, the memory of the object is
            used.

        Returns
        -------
        self : object
            Returns the instance itself.
        """
        warnings.warn("Partial fit will change its behaviour"
                      "in the next release,"
                      " and split the input data into batches "
                      "of provided batch_size")
        if not hasattr(self, 'random_state_'):
            self.random_state_ = check_random_state(self.random_state)
        X = check_array(X)
        if hasattr(self, 'components_'):
            dict_init = self.components_
        else:
            dict_init = self.dict_init
        inner_stats = getattr(self, 'inner_stats_', None)
        if iter_offset is None:
            iter_offset = getattr(self, 'iter_offset_', 0)
        res = dict_learning_online(
            X, self.n_components, self.alpha,
            l1_ratio=self.l1_ratio,
            n_iter=self.n_iter, method=self.fit_algorithm,
            n_jobs=self.n_jobs, dict_init=dict_init,
            batch_size=len(X), shuffle=False,
            verbose=self.verbose, return_code=False,
            iter_offset=iter_offset, random_state=self.random_state_,
            return_inner_stats=True, inner_stats=inner_stats,
            return_debug_info=self.debug_info)

        if self.debug_info:
            (U, (A, B, penalty)), debug_info = res
        else:
            U, (A, B, penalty) = res
        if self.debug_info:
            if not hasattr(self, 'values_'):
                self.residuals_, self.density_, self.values_ = debug_info
            else:
                for this_array, new_array in zip(('residuals_',
                                                  'density_', 'values_'),
                                                 debug_info):
                    temp = np.concatenate((getattr(self, this_array),
                                           new_array), axis=0)
                    setattr(self, this_array, temp)
        self.components_ = U

        # Keep track of the state of the algorithm to be able to do
        # some online fitting (partial_fit)
        self.inner_stats_ = (A, B, penalty)
        self.iter_offset_ = iter_offset + self.n_iter
        return self

    # TODO: Ugly !
    def partial_fit(self, X, y=None, iter_offset=None, deprecated=True):
        """Updates the model using the data in X

        Parameters
        ----------
        X: array-like, shape (n_samples, n_features)
            Training vector, where n_samples in the number of samples
            and n_features is the number of features.

        iter_offset: integer, optional
            The number of iteration on data batches that has been
            performed before this call to partial_fit. This is optional:
            if no number is passed, the memory of the object is
            used.

        Returns
        -------
        self : object
            Returns the instance itself.
        """
        if deprecated:
            return self._partial_fit_deprecated(X, y=y,
                                                iter_offset=iter_offset)
        if not hasattr(self, 'random_state_'):
            self.random_state_ = check_random_state(self.random_state)
        X = check_array(X)
        if hasattr(self, 'components_'):
            dict_init = self.components_
            # Prevent projection of dictionary (already in elastic-net ball)
            # Necessary because projection is not identity on elastic-net ball
            project_dict = False
        else:
            dict_init = self.dict_init
            project_dict = True
        inner_stats = getattr(self, 'inner_stats_', None)
        if iter_offset is None:
            iter_offset = getattr(self, 'iter_offset_', 0)
        data_size = len(X)
        n_iter = (data_size - 1) // self.batch_size + 1
        res = dict_learning_online(
            X, self.n_components, self.alpha,
            n_iter=n_iter,
            l1_ratio=self.l1_ratio,
            method=self.fit_algorithm,
            n_jobs=self.n_jobs, dict_init=dict_init,
            batch_size=self.batch_size,
            shuffle=self.shuffle,
            verbose=self.verbose, return_code=False,
            iter_offset=iter_offset, random_state=self.random_state_,
            return_inner_stats=True, inner_stats=inner_stats,
            return_debug_info=self.debug_info)
        # XXX: To remove
        if self.debug_info:
            (U, (A, B, penalty)), debug_info = res
        else:
            U, (A, B, penalty) = res
        if self.debug_info:
            if not hasattr(self, 'values_'):
                self.residuals_, self.density_, self.values_ = debug_info
            else:
                for this_array, new_array in zip(('residuals_', 'density_',
                                                  'values_'), debug_info):
                    cat_array = np.concatenate((getattr(self, this_array),
                                               new_array), axis=0)
                    setattr(self, this_array, cat_array)
        self.components_ = U

        # Keep track of the state of the algorithm to be able to do
        # some online fitting (partial_fit)
        self.inner_stats_ = (A, B, penalty)
        self.iter_offset_ = iter_offset + n_iter
        return self<|MERGE_RESOLUTION|>--- conflicted
+++ resolved
@@ -29,12 +29,8 @@
 
 def _sparse_encode(X, dictionary, gram, cov=None, algorithm='lasso_lars',
                    regularization=None, copy_cov=True,
-<<<<<<< HEAD
                    init=None, max_iter=1000, random_state=None,
                    check_input=True):
-=======
-                   init=None, max_iter=1000, check_input=True):
->>>>>>> e986deec
     """Generic sparse coding
 
     Each column of the result is the solution to a Lasso problem.
@@ -166,12 +162,8 @@
 # XXX : could be moved to the linear_model module
 def sparse_encode(X, dictionary, gram=None, cov=None, algorithm='lasso_lars',
                   n_nonzero_coefs=None, alpha=None, copy_cov=True, init=None,
-<<<<<<< HEAD
                   max_iter=1000, n_jobs=1, random_state=None,
                   check_input=True):
-=======
-                  max_iter=1000, n_jobs=1, check_input=True):
->>>>>>> e986deec
     """Sparse coding
 
     Each row of the result is the solution to a sparse coding problem.
@@ -283,12 +275,8 @@
                               regularization=regularization, copy_cov=copy_cov,
                               init=init,
                               max_iter=max_iter,
-<<<<<<< HEAD
-                              check_input=check_input,
+                              check_input=False,
                               random_state=random_state)
-=======
-                              check_input=False)
->>>>>>> e986deec
         # This ensure that dimensionality of code is always 2,
         # consistant with the case n_jobs > 1
         if code.ndim == 1:
@@ -309,12 +297,8 @@
             regularization=regularization, copy_cov=copy_cov,
             init=init[this_slice] if init is not None else None,
             max_iter=max_iter,
-<<<<<<< HEAD
-            check_input=check_input,
+            check_input=False,
             random_state=random_state)
-=======
-            check_input=False)
->>>>>>> e986deec
         for this_slice in slices)
     for this_slice, this_view in zip(slices, code_views):
             code[this_slice] = this_view
