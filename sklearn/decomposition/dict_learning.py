""" Dictionary learning
"""
from __future__ import print_function, division
# Author: Vlad Niculae, Gael Varoquaux, Alexandre Gramfort
# License: BSD 3 clause

import time
import sys
import itertools

from math import sqrt, ceil

import numpy as np
from scipy import linalg
from numpy.lib.stride_tricks import as_strided

from ..base import BaseEstimator, TransformerMixin
from ..externals.joblib import Parallel, delayed, cpu_count
from ..externals.six.moves import zip
from ..utils import (check_array, check_random_state, gen_even_slices,
                     gen_batches, _get_n_jobs)
from ..utils.extmath import randomized_svd, row_norms
from ..utils.validation import check_is_fitted
from ..linear_model import Lasso, orthogonal_mp_gram, LassoLars, Lars, Ridge
from ..utils.enet_projection import enet_projection
import warnings


def _sparse_encode(X, dictionary, gram, cov=None, algorithm='lasso_lars',
                   regularization=None, copy_cov=True,
                   init=None, max_iter=1000,
                   random_state=None):
    """Generic sparse coding

    Each column of the result is the solution to a Lasso problem.

    Parameters
    ----------
    X: array of shape (n_samples, n_features)
        Data matrix.

    dictionary: array of shape (n_components, n_features)
        The dictionary matrix against which to solve the sparse coding of
        the data. Some of the algorithms assume normalized rows.

    gram: None | array, shape=(n_components, n_components)
        Precomputed Gram matrix, dictionary * dictionary'
        gram can be None if method is 'threshold'.

    cov: array, shape=(n_components, n_samples)
        Precomputed covariance, dictionary * X'

    algorithm: {'lasso_lars', 'lasso_cd', 'lars', 'omp', 'threshold', 'ridge'}
        lars: uses the least angle regression method (linear_model.lars_path)
        lasso_lars: uses Lars to compute the Lasso solution
        lasso_cd: uses the coordinate descent method to compute the
        Lasso solution (linear_model.Lasso). lasso_lars will be faster if
        the estimated components are sparse.
        omp: uses orthogonal matching pursuit to estimate the sparse solution
        threshold: squashes to zero all coefficients less than regularization
        from the projection dictionary * data'
        ols: uses a non-penalized least square fit (regularization parameter is
        ignored)

    regularization : int | float
        The regularization parameter. It corresponds to alpha when
        algorithm is 'lasso_lars', 'lasso_cd', 'threshold' or 'ridge'
        Otherwise it corresponds to n_nonzero_coefs.

    init: array of shape (n_samples, n_components)
        Initialization value of the sparse code. Only used if
        `algorithm='lasso_cd'`.

    max_iter: int, 1000 by default
        Maximum number of iterations to perform if `algorithm='lasso_cd'`.

    copy_cov: boolean, optional
        Whether to copy the precomputed covariance matrix; if False, it may be
        overwritten.

    Returns
    -------
    code: array of shape (n_components, n_features)
        The sparse codes

    See also
    --------
    sklearn.linear_model.lars_path
    sklearn.linear_model.orthogonal_mp
    sklearn.linear_model.Lasso
    SparseCoder
    """
    if X.ndim == 1:
        X = X[:, np.newaxis]
    n_samples, n_features = X.shape
    if cov is None and algorithm != 'lasso_cd':
        # overwriting cov is safe
        copy_cov = False
        cov = np.dot(dictionary, X.T)

    if algorithm == 'lasso_lars':
        # XXX: should be sqrt(n_features)
        alpha = float(regularization) / n_features  # account for scaling
        try:
            err_mgt = np.seterr(all='ignore')
            lasso_lars = LassoLars(alpha=alpha, fit_intercept=False,
                                   verbose=False, normalize=False,
                                   precompute=gram, fit_path=False)
            lasso_lars.fit(dictionary.T, X.T, Xy=cov)
            new_code = lasso_lars.coef_
        finally:
            np.seterr(**err_mgt)

    elif algorithm == 'lasso_cd':
        # XXX: should be sqrt(n_features)
        alpha = float(regularization) / n_features  # account for scaling
<<<<<<< HEAD
        clf = Lasso(alpha=alpha, fit_intercept=False, precompute=gram,
                    max_iter=max_iter, selection='random',
                    random_state=random_state, warm_start=True)
=======
        clf = Lasso(alpha=alpha, fit_intercept=False, normalize=False,
                    precompute=gram, max_iter=max_iter, warm_start=True)
>>>>>>> 2ed0c22c
        clf.coef_ = init
        clf.fit(dictionary.T, X.T, check_input=False)
        new_code = clf.coef_

    elif algorithm == 'lars':
        try:
            err_mgt = np.seterr(all='ignore')
            lars = Lars(fit_intercept=False, verbose=False, normalize=False,
                        precompute=gram, n_nonzero_coefs=int(regularization),
                        fit_path=False)
            lars.fit(dictionary.T, X.T, Xy=cov)
            new_code = lars.coef_
        finally:
            np.seterr(**err_mgt)

    elif algorithm == 'threshold':
        new_code = ((np.sign(cov) *
                    np.maximum(np.abs(cov) - regularization, 0)).T)

    elif algorithm == 'omp':
        new_code = orthogonal_mp_gram(gram, cov, regularization, None,
                                      row_norms(X, squared=True),
                                      copy_Xy=copy_cov).T

    elif algorithm == 'ridge':
        alpha = 2 * float(regularization) / n_features  # account for scaling
        lr = Ridge(alpha=alpha, fit_intercept=False, normalize=False)
        lr.fit(dictionary.T, X.T)
        new_code = lr.coef_

    else:
        raise ValueError('Sparse coding method must be "lasso_lars" '
                         '"lasso_cd",  "lasso", "threshold", "ols" or "omp",'
                         ' got %s.'
                         % algorithm)
    return new_code


# XXX : could be moved to the linear_model module
def sparse_encode(X, dictionary, gram=None, cov=None, algorithm='lasso_lars',
                  n_nonzero_coefs=None, alpha=None, copy_cov=True, init=None,
                  max_iter=1000, n_jobs=1,
                  random_state=None):
    """Sparse coding

    Each row of the result is the solution to a sparse coding problem.
    The goal is to find a sparse array `code` such that::

        X ~= code * dictionary

    Read more in the :ref:`User Guide <SparseCoder>`.

    Parameters
    ----------
    X: array of shape (n_samples, n_features)
        Data matrix

    dictionary: array of shape (n_components, n_features)
        The dictionary matrix against which to solve the sparse coding of
        the data. Some of the algorithms assume normalized rows for meaningful
        output.

    gram: array, shape=(n_components, n_components)
        Precomputed Gram matrix, dictionary * dictionary'

    cov: array, shape=(n_components, n_samples)
        Precomputed covariance, dictionary' * X

    algorithm: {'lasso_lars', 'lasso_cd', 'lars', 'omp', 'threshold', 'ridge'}
        lars: uses the least angle regression method (linear_model.lars_path)
        lasso_lars: uses Lars to compute the Lasso solution
        lasso_cd: uses the coordinate descent method to compute the
        Lasso solution (linear_model.Lasso). lasso_lars will be faster if
        the estimated components are sparse.
        omp: uses orthogonal matching pursuit to estimate the sparse solution
        threshold: squashes to zero all coefficients less than alpha from
        the projection dictionary * X'
        ridge: uses a penalized least square fit

    n_nonzero_coefs: int, 0.1 * n_features by default
        Number of nonzero coefficients to target in each column of the
        solution. This is only used by `algorithm='lars'` and `algorithm='omp'`
        and is overridden by `alpha` in the `omp` case.

    alpha: float, 1. by default
        If `algorithm='lasso_lars'` or `algorithm='lasso_cd'`
        or `algorithm='ridge'`,
        `alpha` is the penalty applied to the L1 norm.
        If `algorithm='threhold'`, `alpha` is the absolute value of the
        threshold below which coefficients will be squashed to zero.
        If `algorithm='omp'`, `alpha` is the tolerance parameter: the value of
        the reconstruction error targeted. In this case, it overrides
        `n_nonzero_coefs`.

    init: array of shape (n_samples, n_components)
        Initialization value of the sparse codes. Only used if
        `algorithm='lasso_cd'`.

    max_iter: int, 1000 by default
        Maximum number of iterations to perform if `algorithm='lasso_cd'`.

    copy_cov: boolean, optional
        Whether to copy the precomputed covariance matrix; if False, it may be
        overwritten.

    n_jobs: int, optional
        Number of parallel jobs to run.

    Returns
    -------
    code: array of shape (n_samples, n_components)
        The sparse codes

    See also
    --------
    sklearn.linear_model.lars_path
    sklearn.linear_model.orthogonal_mp
    sklearn.linear_model.Lasso
    SparseCoder
    """
    dictionary = check_array(dictionary)
    X = check_array(X)
    n_samples, n_features = X.shape
    n_components = dictionary.shape[0]

    if gram is None and algorithm != 'threshold':
        # Transposing product to ensure Fortran ordering
        gram = np.dot(dictionary, dictionary.T).T

    if cov is None and algorithm != 'lasso_cd':
        copy_cov = False
        cov = np.dot(dictionary, X.T)

    if algorithm in ('lars', 'omp'):
        regularization = n_nonzero_coefs
        if regularization is None:
            regularization = min(max(n_features / 10, 1), n_components)
    else:
        regularization = alpha
        if regularization is None:
            regularization = 1.

    if n_jobs == 1 or algorithm == 'threshold':
<<<<<<< HEAD
        code = _sparse_encode(X, dictionary, gram, cov=cov,
                              algorithm=algorithm,
                              regularization=regularization, copy_cov=copy_cov,
                              init=init, max_iter=max_iter,
                              random_state=random_state)
=======
        code = _sparse_encode(X,
                              dictionary, gram, cov=cov,
                              algorithm=algorithm,
                              regularization=regularization, copy_cov=copy_cov,
                              init=init,
                              max_iter=max_iter)
        # This ensure that dimensionality of code is always 2,
        # consistant with the case n_jobs > 1
>>>>>>> 2ed0c22c
        if code.ndim == 1:
            code = code[np.newaxis, :]
        return code

    # Enter parallel code block
    code = np.empty((n_samples, n_components))

    slices = list(gen_even_slices(n_samples, _get_n_jobs(n_jobs)))
    code_views = Parallel(n_jobs=n_jobs,
                          backend='threading' if
                          algorithm == 'lasso_cd' else 'multiprocessing')(
        delayed(_sparse_encode)(
            X[this_slice], dictionary, gram,
            cov[:, this_slice] if cov is not None else None,
            algorithm,
            regularization=regularization, copy_cov=copy_cov,
            init=init[this_slice] if init is not None else None,
            max_iter=max_iter)
        for this_slice in slices)
    for this_slice, this_view in zip(slices, code_views):
            code[this_slice] = this_view

    return code


def _update_dict(dictionary, Y, code, verbose=False, return_r2=False,
                 l1_gamma=1., radius=1., online=False, shuffle=False,
                 random_state=None):
    """Update the dense dictionary factor in place, constraining dictionary
    component to have a unit l2 norm.

    Parameters
    ----------
    dictionary: array of shape (n_features, n_components)
        Value of the dictionary at the previous iteration.

    Y: array of shape (n_features, n_samples)
        Data matrix.

    code: array of shape (n_components, n_samples)
        Sparse coding of the data against which to optimize the dictionary.

    verbose:
        Degree of output the procedure will print.

    return_r2: bool
        Whether to compute and return the residual sum of squares corresponding
        to the computed solution.

    online: bool,
        Whether the update we perform is part of an online algorithm or not
        (this changes derivation of residuals and of step size).

    shuffle: bool,
        Whether to shuffle the components when performing sequential
        coordinate update.

    random_state: int or RandomState
        Pseudo number generator state used for random sampling.

    Returns
    -------
    dictionary: array of shape (n_features, n_components)
        Updated dictionary.

    """
    n_components = len(code)
    n_features = Y.shape[0]
    random_state = check_random_state(random_state)
    # Residuals, computed 'in-place' for efficiency
    R = -np.dot(dictionary, code)
    R += Y

    threshold = 1e-20
    R = np.asfortranarray(R)
    ger, = linalg.get_blas_funcs(('ger',), (dictionary, code))
    if shuffle:
        component_range = random_state.permutation(n_components)
    else:
        component_range = np.arange(n_components)

    for _ in range(1):
        for k in component_range:
            # R <- 1.0 * U_k * V_k^T + R
            R = ger(1.0, dictionary[:, k], code[k, :], a=R, overwrite_a=True)
            if online:
                dictionary[:, k] = R[:, k]
                # L2-ball scaling if we use an elastic net ball
                if l1_gamma != 0.:
                    if code[k, k] > 1e-20:
                        dictionary[:, k] /= code[k, k]
                    else:
                        # Clean atom
                        dictionary[:, k] = 0
            else:
                dictionary[:, k] = np.dot(R, code[k, :].T)
                # L2-ball scaling if we use an elastic net ball
                if l1_gamma != 0.:
                    s = np.sum(code[k, :] ** 2)
                    if s > 1e-20:
                        dictionary[:, k] /= s
                    else:
                        # Clean atom
                        dictionary[:, k] = 0
            # Cleaning small atoms
            atom_norm_square = np.sum(dictionary[:, k] ** 2) / radius ** 2
            if atom_norm_square < threshold:
                if verbose == 1:
                    sys.stdout.write("+")
                    sys.stdout.flush()
                elif verbose:
                    print("Adding new random atom")
                dictionary[:, k] = random_state.randn(n_features)
                atom_norm_square = np.sum(dictionary[:, k] ** 2) / radius ** 2
                # Setting corresponding coefs to 0
                code[k, :] = 0.0

            if l1_gamma != 0.:
                dictionary[:, k] = enet_projection(dictionary[:, k],
                                                   radius=radius,
                                                   l1_gamma=l1_gamma)
            else:
                dictionary[:, k] /= sqrt(atom_norm_square)
            # R <- -1.0 * U_k * V_k^T + R
            R = ger(-1.0, dictionary[:, k], code[k, :], a=R, overwrite_a=True)

        # S = np.sqrt(np.sum(dictionary ** 2, axis=0))
        # dictionary /= S[np.newaxis, :]

    if return_r2:
        if online:
            # Y = B_t, code = A_t, dictionary = D in online setting
            R += Y
            # residual = 1 / 2 Tr(D^T D A_t) - Tr(D^T B_t)
            residual = -np.sum(dictionary * R) / 2
        else:
            R **= 2
            # R is fortran-ordered. For numpy version < 1.6, sum does not
            # follow the quick striding first, and is thus inefficient on
            # fortran ordered data. We take a flat view of the data with no
            # striding
            R = as_strided(R, shape=(R.size, ), strides=(R.dtype.itemsize,))
            residual = np.sum(R)
        return dictionary, residual
    return dictionary


def dict_learning(X, n_components, alpha, max_iter=100, tol=1e-8,
                  method='lars', n_jobs=1, dict_init=None, code_init=None,
                  callback=None, verbose=False, random_state=None,
                  return_n_iter=False):
    """Solves a dictionary learning matrix factorization problem.

    Finds the best dictionary and the corresponding sparse code for
    approximating the data matrix X by solving::

        (U^*, V^*) = argmin 0.5 || X - U V ||_2^2 + alpha * || U ||_1
                     (U,V)
                    with || V_k ||_2 = 1 for all  0 <= k < n_components

    where V is the dictionary and U is the sparse code.

    Read more in the :ref:`User Guide <DictionaryLearning>`.

    Parameters
    ----------
    X: array of shape (n_samples, n_features)
        Data matrix.

    n_components: int,
        Number of dictionary atoms to extract.

    alpha: int,
        Sparsity controlling parameter.

    max_iter: int,
        Maximum number of iterations to perform.

    tol: float,
        Tolerance for the stopping condition.

    method: {'lars', 'cd'}
        lars: uses the least angle regression method to solve the lasso problem
        (linear_model.lars_path)
        cd: uses the coordinate descent method to compute the
        Lasso solution (linear_model.Lasso). Lars will be faster if
        the estimated components are sparse.

    n_jobs: int,
        Number of parallel jobs to run, or -1 to autodetect.

    dict_init: array of shape (n_components, n_features),
        Initial value for the dictionary for warm restart scenarios.

    code_init: array of shape (n_samples, n_components),
        Initial value for the sparse code for warm restart scenarios.

    callback:
        Callable that gets invoked every five iterations.

    verbose:
        Degree of output the procedure will print.

    random_state: int or RandomState
        Pseudo number generator state used for random sampling.

    return_n_iter : bool
        Whether or not to return the number of iterations.

    Returns
    -------
    code: array of shape (n_samples, n_components)
        The sparse code factor in the matrix factorization.

    dictionary: array of shape (n_components, n_features),
        The dictionary factor in the matrix factorization.

    errors: array
        Vector of errors at each iteration.

    n_iter : int
        Number of iterations run. Returned only if `return_n_iter` is
        set to True.

    See also
    --------
    dict_learning_online
    DictionaryLearning
    MiniBatchDictionaryLearning
    SparsePCA
    MiniBatchSparsePCA
    """
    if method not in ('lars', 'cd'):
        raise ValueError('Coding method %r not supported as a fit algorithm.'
                         % method)
    method = 'lasso_' + method

    t0 = time.time()
    # Avoid integer division problems
    alpha = float(alpha)
    random_state = check_random_state(random_state)

    X = check_array(X, dtype=np.float64)

    if n_jobs == -1:
        n_jobs = cpu_count()

    # Init the code and the dictionary with SVD of Y
    if code_init is not None and dict_init is not None:
        code = np.array(code_init, order='F')
        # Don't copy V, it will happen below
        dictionary = dict_init
    else:
        code, S, dictionary = linalg.svd(X, full_matrices=False)
        dictionary = S[:, np.newaxis] * dictionary
    r = len(dictionary)
    if n_components <= r:  # True even if n_components=None
        code = code[:, :n_components]
        dictionary = dictionary[:n_components, :]
    else:
        code = np.c_[code, np.zeros((len(code), n_components - r))]
        dictionary = np.r_[dictionary,
                           np.zeros((n_components - r, dictionary.shape[1]))]

    # Fortran-order dict, as we are going to access its row vectors
    dictionary = np.array(dictionary, order='F')

    residuals = 0

    errors = []
    current_cost = np.nan

    if verbose == 1:
        print('[dict_learning]', end=' ')

    # If max_iter is 0, number of iterations returned should be zero
    ii = -1

    for ii in range(max_iter):
        dt = (time.time() - t0)
        if verbose == 1:
            sys.stdout.write(".")
            sys.stdout.flush()
        elif verbose:
            print ("Iteration % 3i "
                   "(elapsed time: % 3is, % 4.1fmn, current cost % 7.3f)"
                   % (ii, dt, dt / 60, current_cost))

        # Update code
        code = sparse_encode(X, dictionary, algorithm=method, alpha=alpha,
                             init=code, n_jobs=n_jobs)
        # Update dictionary
        dictionary, residuals = _update_dict(dictionary.T, X.T, code.T,
                                             verbose=verbose, return_r2=True,
                                             online=False,
                                             shuffle=False,
                                             random_state=random_state,
                                             l1_gamma=0.)
        dictionary = dictionary.T

        # Cost function
        current_cost = 0.5 * residuals + alpha * np.sum(np.abs(code))
        errors.append(current_cost)

        if ii > 0:
            dE = errors[-2] - errors[-1]
            # assert(dE >= -tol * errors[-1])
            if dE < tol * errors[-1]:
                if verbose == 1:
                    # A line return
                    print("")
                elif verbose:
                    print("--- Convergence reached after %d iterations" % ii)
                break
        if ii % 5 == 0 and callback is not None:
            callback(locals())

    if return_n_iter:
        return code, dictionary, errors, ii + 1
    else:
        return code, dictionary, errors


def dict_learning_online(X, n_components=2, alpha=1, l1_gamma=0.0, n_iter=100,
                         return_code=True, dict_init=None, callback=None,
                         batch_size=3, verbose=False, shuffle=True, n_jobs=1,
                         method='lars',
                         iter_offset=0, tol=0.,
                         random_state=None,
                         return_inner_stats=False, inner_stats=None,
                         return_n_iter=False,
                         project_dict=True,
                         return_debug_info=False):
    """Solves a dictionary learning matrix factorization problem online.

    Finds the best dictionary and the corresponding sparse code for
    approximating the data matrix X by solving::

        (U^*, V^*) = argmin 0.5 || X - U V ||_2^2 + alpha * || U ||_1
                     (U,V)
                     with || V_k ||_2 = 1 for all  0 <= k < n_components

    where V is the dictionary and U is the sparse code. This is
    accomplished by repeatedly iterating over mini-batches by slicing
    the input data.

    Read more in the :ref:`User Guide <DictionaryLearning>`.

    Parameters
    ----------
    X: array of shape (n_samples, n_features)
        Data matrix.

    n_components : int,
        Number of dictionary atoms to extract.

    alpha : float,
        Sparsity controlling parameter if `method='lars'` or `method='cd'
        Regularization parameter if `method='ridge'` : increasing it will also
        increase dictionary regularity and sparsity.

    n_iter : int,
        Number of iterations to perform.

    return_code : boolean,
        Whether to also return the code U or just the dictionary V.

    dict_init : array of shape (n_components, n_features),
        Initial value for the dictionary for warm restart scenarios.

    callback :
        Callable that gets invoked every five iterations.

    batch_size : int,
        The number of samples to take in each batch.

    verbose :
        Degree of output the procedure will print.

    shuffle : boolean,
        Whether to shuffle the data before splitting it in batches.

    n_jobs : int,
        Number of parallel jobs to run, or -1 to autodetect.

    method : {'lars', 'cd', 'ridge'}
        lars: uses the least angle regression method to solve the lasso problem
        (linear_model.lars_path)
        cd: uses the coordinate descent method to compute the
        Lasso solution (linear_model.Lasso). Lars will be faster if
        the estimated components are sparse.
        ridge: compute code using an ordinary least square method.

    l1_gamma: float,
        Sparsity controlling parameter for dictionary projection.
        The higher it is, the sparser the dictionary component will be.

    tol: float,
        Stop controlling parameter

    iter_offset : int, default 0
        Number of previous iterations completed on the dictionary used for
        initialization.

    random_state : int or RandomState
        Pseudo number generator state used for random sampling.

    return_inner_stats : boolean, optional
        Return the inner statistics A (dictionary covariance) and B
        (data approximation). Useful to restart the algorithm in an
        online setting. If return_inner_stats is True, return_code is
        ignored

    inner_stats : tuple of (A, B) ndarrays
        Inner sufficient statistics that are kept by the algorithm.
        Passing them at initialization is useful in online settings, to
        avoid loosing the history of the evolution.
        A (n_components, n_components) is the dictionary covariance matrix.
        B (n_features, n_components) is the data approximation matrix

    return_debug_info: bool,
        Whether to keep track of objective value, sparsity value and to record
        up to of 100 dictionary trajectory

    return_n_iter : bool
        Whether or not to return the number of iterations.

    project_dict : bool,
        Whether to project initial dictionary on the elastic-net before
        starting the algorithm

    Returns
    -------
    code : array of shape (n_samples, n_components),
        the sparse code (only returned if `return_code=True`)

    dictionary : array of shape (n_components, n_features),
        the solutions to the dictionary learning problem

    n_iter : int
        Number of iterations run. Returned only if `return_n_iter` is
        set to `True`.

    debug_info: tuple of (residuals, density, values),
        Debug Info

    See also
    --------
    dict_learning
    DictionaryLearning
    MiniBatchDictionaryLearning
    SparsePCA
    MiniBatchSparsePCA

    """
    if n_components is None:
        n_components = X.shape[1]

    if method not in ('lars', 'cd', 'ridge'):
        raise ValueError('Coding method not supported as a fit algorithm.')
    if method in ('lars', 'cd'):
        method = 'lasso_' + method

    t0 = time.time()
    n_samples, n_features = X.shape
    # Avoid integer division problems
    alpha = float(alpha)

    l1_gamma = float(l1_gamma)

    random_state = check_random_state(random_state)

    if n_jobs == -1:
        n_jobs = cpu_count()

    # Init V with SVD of X
    if dict_init is not None:
        dictionary = dict_init
    else:
        _, S, dictionary = randomized_svd(X, n_components,
                                          random_state=random_state)
        dictionary = S[:, np.newaxis] * dictionary
    r = len(dictionary)
    if n_components <= r:
        dictionary = dictionary[:n_components, :]
    else:
        dictionary = np.r_[dictionary,
                           np.zeros((n_components - r, dictionary.shape[1]))]

    if verbose == 1:
        print('[dict_learning]', end=' ')

    if shuffle:
        X_train = X.copy()
        random_state.shuffle(X_train)
    else:
        X_train = X

    dictionary = check_array(dictionary.T, order='F', dtype=np.float64,
                             copy=False)
    X_train = check_array(X_train, order='C', dtype=np.float64, copy=False)

    batches = gen_batches(n_samples, batch_size)
    batches = itertools.cycle(batches)

    # The covariance of the dictionary
    if inner_stats is None:
        A = np.zeros((n_components, n_components))
        # The data approximation
        B = np.zeros((n_features, n_components))
        penalty = 0
    else:
        A = inner_stats[0].copy()
        B = inner_stats[1].copy()
        penalty = inner_stats[2]

    # Residual variable for tolerance computation
    last_residual = np.iinfo(np.int32).max
    this_residual = 0
    patience = max(1, n_samples / batch_size)
    this_patience = 0

    # If n_iter is zero, we need to return zero.
    ii = iter_offset - 1

    if return_debug_info:
        residuals = np.zeros(n_iter)
        density = np.zeros(n_iter)
        values = np.zeros((n_iter, min(n_features, 100)))
        recorded_features = random_state.permutation(n_features)[:min(
            n_features, 100)]

    radius = sqrt(n_features)

    # Initial projection if project_dict is set
    if n_iter > 0 and project_dict:
        S = np.sqrt(np.sum(dictionary ** 2, axis=0)) / radius
        S[S == 0] = 1
        dictionary /= S[np.newaxis, :]
        # XXX: Distrub dictionary before projection to
        # avoid worst case complexity
        for k in range(n_components):
            print('projection')
            dictionary[:, k] = enet_projection(dictionary[:, k],
                                               l1_gamma=l1_gamma,
                                               radius=radius)

    for ii, batch in zip(range(iter_offset, iter_offset + n_iter), batches):
        if return_debug_info:
            residuals[ii-iter_offset] = this_residual
            values[ii-iter_offset] = dictionary[recorded_features, 0]\
                                     / sqrt(np.sum(dictionary[:, 0] ** 2))
            density[ii-iter_offset] = 1 - float(np.sum(dictionary == 0.))\
                                          / np.size(dictionary)

        this_X = X_train[batch]

        dt = (time.time() - t0)
        if verbose == 1:
            sys.stdout.write(".")
            sys.stdout.flush()
        elif verbose:
            if verbose > 10 or ii % ceil(100. / verbose) == 0:
                print ("Iteration % 3i (elapsed time: % 3is, % 4.1fmn)"
                       % (ii, dt, dt / 60))

        # Normalizing dictionary before sparse encoding
        S = np.sqrt(np.sum(dictionary ** 2, axis=0)) / radius
        S[S == 0] = 1
        dictionary /= S[np.newaxis, :]
        # Setting n_jobs > 1 does not improve performance
        this_code = sparse_encode(this_X, dictionary.T, algorithm=method,
                                  alpha=alpha, n_jobs=1,
                                  random_state=0).T
        # Restoring dictionary
        dictionary *= S[np.newaxis, :]

        # Update the inner statistics
        theta = float((ii + 1) * batch_size)
        beta = (theta + 1 - batch_size) / (theta + 1)
        A *= beta
        A += np.dot(this_code, this_code.T) / (theta + 1)
        B *= beta
        B += np.dot(this_X.T, this_code.T) / (theta + 1)

        # Update dictionary
        dictionary, this_residual = _update_dict(dictionary, B, A,
                                                 verbose=verbose,
                                                 l1_gamma=l1_gamma,
                                                 random_state=random_state,
                                                 return_r2=True,
                                                 radius=radius,
                                                 online=True, shuffle=shuffle)
        #Residual computation
        this_residual /= 2
        penalty += np.sum(this_X ** 2) / 2
        if method in ('lars', 'cd'):
            penalty += alpha * np.sum(this_code)
        this_residual += penalty
        this_residual /= (ii + 1) * batch_size

        # Stopping criterion
        change_ratio = abs(this_residual / last_residual - 1)
        if last_residual == 0:
            this_patience = patience
        else:
            if change_ratio < tol:
                this_patience += 1
            else:
                this_patience = 0
        if this_patience >= patience:
            break
        last_residual = this_residual

        # Maybe we need a stopping criteria based on the amount of
        # modification in the dictionary
        if callback is not None:
            callback(locals())

    if return_debug_info:
        if len(residuals) > 1:
            residuals[0] = residuals[1]
        debug_info = (residuals, density, values)

    if return_inner_stats:
        if return_n_iter:
            res = dictionary.T, (A, B, penalty), ii - iter_offset + 1
        else:
            res = dictionary.T, (A, B, penalty)
    elif return_code:
        if verbose > 1:
            print('Learning code...', end=' ')
        elif verbose == 1:
            print('|', end=' ')
        code = sparse_encode(X, dictionary.T, algorithm=method, alpha=alpha,
                             n_jobs=1)
        if verbose > 1:
            dt = (time.time() - t0)
            print('done (total time: % 3is, % 4.1fmn)' % (dt, dt / 60))
        if return_n_iter:
            res = code, dictionary.T, ii - iter_offset + 1
        else:
            res = code, dictionary.T

    elif return_n_iter:
        res = dictionary.T, ii - iter_offset + 1
    else:
        res = dictionary.T

    if return_debug_info:
        return res, debug_info
    else:
        return res


class SparseCodingMixin(TransformerMixin):
    """Sparse coding mixin"""

    def _set_sparse_coding_params(self, n_components,
                                  transform_algorithm='omp',
                                  transform_n_nonzero_coefs=None,
                                  transform_alpha=None, split_sign=False,
                                  n_jobs=1):
        self.n_components = n_components
        self.transform_algorithm = transform_algorithm
        self.transform_n_nonzero_coefs = transform_n_nonzero_coefs
        self.transform_alpha = transform_alpha
        self.split_sign = split_sign
        self.n_jobs = n_jobs

    def transform(self, X, y=None):
        """Encode the data as a sparse combination of the dictionary atoms.

        Coding method is determined by the object parameter
        `transform_algorithm`.

        Parameters
        ----------
        X : array of shape (n_samples, n_features)
            Test data to be transformed, must have the same number of
            features as the data used to train the model.

        Returns
        -------
        X_new : array, shape (n_samples, n_components)
            Transformed data

        """
        check_is_fitted(self, 'components_')

        # XXX : kwargs is not documented
        X = check_array(X)
        n_samples, n_features = X.shape

        code = sparse_encode(
            X, self.components_, algorithm=self.transform_algorithm,
            n_nonzero_coefs=self.transform_n_nonzero_coefs,
            alpha=self.transform_alpha, n_jobs=self.n_jobs)

        if self.split_sign:
            # feature vector is split into a positive and negative side
            n_samples, n_features = code.shape
            split_code = np.empty((n_samples, 2 * n_features))
            split_code[:, :n_features] = np.maximum(code, 0)
            split_code[:, n_features:] = -np.minimum(code, 0)
            code = split_code

        return code


class SparseCoder(BaseEstimator, SparseCodingMixin):
    """Sparse coding

    Finds a sparse representation of data against a fixed, precomputed
    dictionary.

    Each row of the result is the solution to a sparse coding problem.
    The goal is to find a sparse array `code` such that::

        X ~= code * dictionary

    Read more in the :ref:`User Guide <SparseCoder>`.

    Parameters
    ----------
    dictionary : array, [n_components, n_features]
        The dictionary atoms used for sparse coding. Lines are assumed to be
        normalized to unit norm.

    transform_algorithm : {'lasso_lars', 'lasso_cd', 'lars', 'omp', \
    'threshold'}
        Algorithm used to transform the data:
        lars: uses the least angle regression method (linear_model.lars_path)
        lasso_lars: uses Lars to compute the Lasso solution
        lasso_cd: uses the coordinate descent method to compute the
        Lasso solution (linear_model.Lasso). lasso_lars will be faster if
        the estimated components are sparse.
        omp: uses orthogonal matching pursuit to estimate the sparse solution
        threshold: squashes to zero all coefficients less than alpha from
        the projection ``dictionary * X'``

    transform_n_nonzero_coefs : int, ``0.1 * n_features`` by default
        Number of nonzero coefficients to target in each column of the
        solution. This is only used by `algorithm='lars'` and `algorithm='omp'`
        and is overridden by `alpha` in the `omp` case.

    transform_alpha : float, 1. by default
        If `algorithm='lasso_lars'` or `algorithm='lasso_cd'`, `alpha` is the
        penalty applied to the L1 norm.
        If `algorithm='threshold'`, `alpha` is the absolute value of the
        threshold below which coefficients will be squashed to zero.
        If `algorithm='omp'`, `alpha` is the tolerance parameter: the value of
        the reconstruction error targeted. In this case, it overrides
        `n_nonzero_coefs`.

    split_sign : bool, False by default
        Whether to split the sparse feature vector into the concatenation of
        its negative part and its positive part. This can improve the
        performance of downstream classifiers.

    n_jobs : int,
        number of parallel jobs to run

    Attributes
    ----------
    components_ : array, [n_components, n_features]
        The unchanged dictionary atoms

    See also
    --------
    DictionaryLearning
    MiniBatchDictionaryLearning
    SparsePCA
    MiniBatchSparsePCA
    sparse_encode
    """

    def __init__(self, dictionary, transform_algorithm='omp',
                 transform_n_nonzero_coefs=None, transform_alpha=None,
                 split_sign=False, n_jobs=1):
        self._set_sparse_coding_params(dictionary.shape[0],
                                       transform_algorithm,
                                       transform_n_nonzero_coefs,
                                       transform_alpha, split_sign, n_jobs)
        self.components_ = dictionary

    def fit(self, X, y=None):
        """Do nothing and return the estimator unchanged

        This method is just there to implement the usual API and hence
        work in pipelines.
        """
        return self


class DictionaryLearning(BaseEstimator, SparseCodingMixin):
    """Dictionary learning

    Finds a dictionary (a set of atoms) that can best be used to represent data
    using a sparse code.

    Solves the optimization problem::

        (U^*,V^*) = argmin 0.5 || Y - U V ||_2^2 + alpha * || U ||_1
                    (U,V)
                    with || V_k ||_2 = 1 for all  0 <= k < n_components

    Read more in the :ref:`User Guide <DictionaryLearning>`.

    Parameters
    ----------
    n_components : int,
        number of dictionary elements to extract

    alpha : float,
        sparsity controlling parameter

    max_iter : int,
        maximum number of iterations to perform

    tol : float,
        tolerance for numerical error

    fit_algorithm : {'lars', 'cd'}
        lars: uses the least angle regression method to solve the lasso problem
        (linear_model.lars_path)
        cd: uses the coordinate descent method to compute the
        Lasso solution (linear_model.Lasso). Lars will be faster if
        the estimated components are sparse.

    transform_algorithm : {'lasso_lars', 'lasso_cd', 'lars', 'omp', \
    'threshold'}
        Algorithm used to transform the data
        lars: uses the least angle regression method (linear_model.lars_path)
        lasso_lars: uses Lars to compute the Lasso solution
        lasso_cd: uses the coordinate descent method to compute the
        Lasso solution (linear_model.Lasso). lasso_lars will be faster if
        the estimated components are sparse.
        omp: uses orthogonal matching pursuit to estimate the sparse solution
        threshold: squashes to zero all coefficients less than alpha from
        the projection ``dictionary * X'``

    transform_n_nonzero_coefs : int, ``0.1 * n_features`` by default
        Number of nonzero coefficients to target in each column of the
        solution. This is only used by `algorithm='lars'` and `algorithm='omp'`
        and is overridden by `alpha` in the `omp` case.

    transform_alpha : float, 1. by default
        If `algorithm='lasso_lars'` or `algorithm='lasso_cd'`, `alpha` is the
        penalty applied to the L1 norm.
        If `algorithm='threshold'`, `alpha` is the absolute value of the
        threshold below which coefficients will be squashed to zero.
        If `algorithm='omp'`, `alpha` is the tolerance parameter: the value of
        the reconstruction error targeted. In this case, it overrides
        `n_nonzero_coefs`.

    split_sign : bool, False by default
        Whether to split the sparse feature vector into the concatenation of
        its negative part and its positive part. This can improve the
        performance of downstream classifiers.

    n_jobs : int,
        number of parallel jobs to run

    code_init : array of shape (n_samples, n_components),
        initial value for the code, for warm restart

    dict_init : array of shape (n_components, n_features),
        initial values for the dictionary, for warm restart

    verbose :
        degree of verbosity of the printed output

    random_state : int or RandomState
        Pseudo number generator state used for random sampling.

    Attributes
    ----------
    components_ : array, [n_components, n_features]
        dictionary atoms extracted from the data

    error_ : array
        vector of errors at each iteration

    n_iter_ : int
        Number of iterations run.

    Notes
    -----
    **References:**

    J. Mairal, F. Bach, J. Ponce, G. Sapiro, 2009: Online dictionary learning
    for sparse coding (http://www.di.ens.fr/sierra/pdfs/icml09.pdf)

    See also
    --------
    SparseCoder
    MiniBatchDictionaryLearning
    SparsePCA
    MiniBatchSparsePCA
    """
    def __init__(self, n_components=None, alpha=1, max_iter=1000, tol=1e-8,
                 fit_algorithm='lars', transform_algorithm='omp',
                 transform_n_nonzero_coefs=None, transform_alpha=None,
                 n_jobs=1, code_init=None, dict_init=None, verbose=False,
                 split_sign=False, random_state=None):

        self._set_sparse_coding_params(n_components, transform_algorithm,
                                       transform_n_nonzero_coefs,
                                       transform_alpha, split_sign, n_jobs)
        self.alpha = alpha
        self.max_iter = max_iter
        self.tol = tol
        self.fit_algorithm = fit_algorithm
        self.code_init = code_init
        self.dict_init = dict_init
        self.verbose = verbose
        self.random_state = random_state

    def fit(self, X, y=None):
        """Fit the model from data in X.

        Parameters
        ----------
        X: array-like, shape (n_samples, n_features)
            Training vector, where n_samples in the number of samples
            and n_features is the number of features.

        Returns
        -------
        self: object
            Returns the object itself
        """
        random_state = check_random_state(self.random_state)
        X = check_array(X)
        if self.n_components is None:
            n_components = X.shape[1]
        else:
            n_components = self.n_components

        V, U, E, self.n_iter_ = dict_learning(
            X, n_components, self.alpha,
            tol=self.tol, max_iter=self.max_iter,
            method=self.fit_algorithm,
            n_jobs=self.n_jobs,
            code_init=self.code_init,
            dict_init=self.dict_init,
            verbose=self.verbose,
            random_state=random_state,
            return_n_iter=True)
        self.components_ = U
        self.error_ = E
        return self


class MiniBatchDictionaryLearning(BaseEstimator, SparseCodingMixin):
    """Mini-batch dictionary learning

    Finds a dictionary (a set of atoms) that can best be used to represent data
    using a sparse code.

    Solves the optimization problem::

       (U^*,V^*) = argmin 0.5 || Y - U V ||_2^2 + alpha * || U ||_1
                    (U,V)
                    with || V_k ||_2 = 1 for all  0 <= k < n_components

    Read more in the :ref:`User Guide <DictionaryLearning>`.

    Parameters
    ----------
    n_components : int,
        number of dictionary elements to extract

    alpha : float,
        sparsity controlling parameter

    l1_gamma: float,
        sparsity controlling parameter for dictionary component

    tol: float,
        Tolerance for the stopping condition. 0. to disable

    n_iter : int,
        total number of iterations to perform

    fit_algorithm : {'lars', 'cd', 'ridge'}
        lars: uses the least angle regression method to solve the lasso problem
        (linear_model.lars_path)
        cd: uses the coordinate descent method to compute the
        Lasso solution (linear_model.Lasso). Lars will be faster if
        the estimated components are sparse.
        ridge: Perform gradient-descent with elastic net projection
        to enforce dictionary sparsity, outputting non sparse code

    transform_algorithm : {'lasso_lars', 'lasso_cd', 'lars', 'omp', \
    'threshold', 'ridge'}
        Algorithm used to transform the data.
        lars: uses the least angle regression method (linear_model.lars_path)
        lasso_lars: uses Lars to compute the Lasso solution
        lasso_cd: uses the coordinate descent method to compute the
        Lasso solution (linear_model.Lasso). lasso_lars will be faster if
        the estimated components are sparse.
        omp: uses orthogonal matching pursuit to estimate the sparse solution
        threshold: squashes to zero all coefficients less than alpha from
        the projection dictionary * X'
        ridge: uses a non-penalized least square fit (regularization parameter
        is ignored)

    transform_n_nonzero_coefs : int, ``0.1 * n_features`` by default
        Number of nonzero coefficients to target in each column of the
        solution. This is only used by `algorithm='lars'` and `algorithm='omp'`
        and is overridden by `alpha` in the `omp` case.

    transform_alpha : float, 1. by default
        If `algorithm='lasso_lars'` or `algorithm='lasso_cd'`, `alpha` is the
        penalty applied to the L1 norm.
        If `algorithm='threshold'`, `alpha` is the absolute value of the
        threshold below which coefficients will be squashed to zero.
        If `algorithm='omp'`, `alpha` is the tolerance parameter: the value of
        the reconstruction error targeted. In this case, it overrides
        `n_nonzero_coefs`.

    split_sign : bool, False by default
        Whether to split the sparse feature vector into the concatenation of
        its negative part and its positive part. This can improve the
        performance of downstream classifiers.

    n_jobs : int,
        number of parallel jobs to run

    dict_init : array of shape (n_components, n_features),
        initial value of the dictionary for warm restart scenarios

    verbose :
        degree of verbosity of the printed output

    batch_size : int,
        number of samples in each mini-batch

    shuffle : bool,
        whether to shuffle the samples before forming batches

    random_state : int or RandomState
        Pseudo number generator state used for random sampling.

    Attributes
    ----------
    components_ : array, [n_components, n_features]
        components extracted from the data

    inner_stats_ : tuple of (A, B) ndarrays
        Internal sufficient statistics that are kept by the algorithm.
        Keeping them is useful in online settings, to avoid loosing the
        history of the evolution, but they shouldn't have any use for the
        end user.
        A (n_components, n_components) is the dictionary covariance matrix.
        B (n_features, n_components) is the data approximation matrix

    n_iter_ : int
        Number of iterations run.

    Notes
    -----
    **References:**

    J. Mairal, F. Bach, J. Ponce, G. Sapiro, 2009: Online dictionary learning
    for sparse coding (http://www.di.ens.fr/sierra/pdfs/icml09.pdf)

    See also
    --------
    SparseCoder
    DictionaryLearning
    SparsePCA
    MiniBatchSparsePCA

    """
    def __init__(self, n_components=None, alpha=1, l1_gamma=0.0, n_iter=1000,
                 fit_algorithm='lars', n_jobs=1, batch_size=3,
                 shuffle=True, dict_init=None, transform_algorithm='omp',
                 tol=0., transform_n_nonzero_coefs=None, transform_alpha=None,
                 verbose=False, split_sign=False,
                 random_state=None,
                 debug_info=False):
        self._set_sparse_coding_params(n_components, transform_algorithm,
                                       transform_n_nonzero_coefs,
                                       transform_alpha, split_sign, n_jobs)
        self.alpha = alpha
        self.n_iter = n_iter
        self.fit_algorithm = fit_algorithm
        self.dict_init = dict_init
        self.verbose = verbose
        self.shuffle = shuffle
        self.batch_size = batch_size
        self.split_sign = split_sign
        self.random_state = random_state
        self.l1_gamma = l1_gamma
        self.tol = tol
        # XXX: To remove
        self.debug_info = debug_info

    def fit(self, X, y=None):
        """Fit the model from data in X.

        Parameters
        ----------
        X: array-like, shape (n_samples, n_features)
            Training vector, where n_samples in the number of samples
            and n_features is the number of features.

        Returns
        -------
        self : object
            Returns the instance itself.
        """
        random_state = check_random_state(self.random_state)
        X = check_array(X)

        res = dict_learning_online(
            X, self.n_components, self.alpha,
            n_iter=self.n_iter, return_code=False,
            method=self.fit_algorithm,
            n_jobs=self.n_jobs, dict_init=self.dict_init,
            batch_size=self.batch_size, shuffle=self.shuffle,
            verbose=self.verbose, random_state=random_state,
            l1_gamma=self.l1_gamma,
            tol=self.tol,
            return_inner_stats=True,
            return_n_iter=True,
            project_dict=True,
            return_debug_info=self.debug_info)
        if self.debug_info:
            (U, (A, B, penalty), self.n_iter_), debug_info = res
        else:
            U, (A, B, penalty), self.n_iter_ = res
        self.components_ = U
        if self.debug_info:
            self.residuals_, self.density_, self.values_ = debug_info
        # Keep track of the state of the algorithm to be able to do
        # some online fitting (partial_fit)
        self.inner_stats_ = (A, B, penalty)
        self.iter_offset_ = self.n_iter
        # Preventing projection for future call of partial fit
        return self

    def _partial_fit_deprecated(self, X, y=None, iter_offset=None):
        """Updates the model using the data in X as a mini-batch.

        Parameters
        ----------
        X: array-like, shape (n_samples, n_features)
            Training vector, where n_samples in the number of samples
            and n_features is the number of features.

        iter_offset: integer, optional
            The number of iteration on data batches that has been
            performed before this call to partial_fit. This is optional:
            if no number is passed, the memory of the object is
            used.

        Returns
        -------
        self : object
            Returns the instance itself.
        """
        warnings.warn("Partial fit will change its behaviour"
                      "in the next release,"
                      " and split the input data into batches "
                      "of provided batch_size")
        if not hasattr(self, 'random_state_'):
            self.random_state_ = check_random_state(self.random_state)
        X = check_array(X)
        if hasattr(self, 'components_'):
            dict_init = self.components_
            # Prevent projection of dictionary (already in elastic-net ball)
            # Necessary because projection is not identity on elastic-net ball
            project_dict = False
        else:
            dict_init = self.dict_init
            project_dict = True
        inner_stats = getattr(self, 'inner_stats_', None)
        if iter_offset is None:
            iter_offset = getattr(self, 'iter_offset_', 0)
        res = dict_learning_online(
            X, self.n_components, self.alpha,
            l1_gamma=self.l1_gamma,
            n_iter=self.n_iter, method=self.fit_algorithm,
            n_jobs=self.n_jobs, dict_init=dict_init,
            batch_size=len(X), shuffle=False,
            verbose=self.verbose, return_code=False,
            iter_offset=iter_offset, random_state=self.random_state_,
            return_inner_stats=True, inner_stats=inner_stats,
            project_dict=project_dict,
            return_debug_info=self.debug_info)

        if self.debug_info:
            (U, (A, B, penalty)), debug_info = res
        else:
            U, (A, B, penalty) = res
        if self.debug_info:
            if not hasattr(self, 'values_'):
                self.residuals_, self.density_, self.values_ = debug_info
            else:
                for this_array, new_array in zip(('residuals_',
                                                  'density_', 'values_'),
                                                 debug_info):
                    temp = np.concatenate((getattr(self, this_array),
                                           new_array), axis=0)
                    setattr(self, this_array, temp)
        self.components_ = U

        # Keep track of the state of the algorithm to be able to do
        # some online fitting (partial_fit)
        self.inner_stats_ = (A, B, penalty)
        self.iter_offset_ = iter_offset + self.n_iter
        return self

    # TODO: Ugly !
    def partial_fit(self, X, y=None, iter_offset=None, deprecated=True):
        """Updates the model using the data in X

        Parameters
        ----------
        X: array-like, shape (n_samples, n_features)
            Training vector, where n_samples in the number of samples
            and n_features is the number of features.

        iter_offset: integer, optional
            The number of iteration on data batches that has been
            performed before this call to partial_fit. This is optional:
            if no number is passed, the memory of the object is
            used.

        Returns
        -------
        self : object
            Returns the instance itself.
        """
        if deprecated:
            return self._partial_fit_deprecated(X, y=y,
                                                iter_offset=iter_offset)
        if not hasattr(self, 'random_state_'):
            self.random_state_ = check_random_state(self.random_state)
        X = check_array(X)
        if hasattr(self, 'components_'):
            dict_init = self.components_
            # Prevent projection of dictionary (already in elastic-net ball)
            # Necessary because projection is not identity on elastic-net ball
            project_dict = False
        else:
            dict_init = self.dict_init
            project_dict = True
        inner_stats = getattr(self, 'inner_stats_', None)
        if iter_offset is None:
            iter_offset = getattr(self, 'iter_offset_', 0)
        data_size = len(X)
        n_iter = (data_size - 1) // self.batch_size + 1
        res = dict_learning_online(
            X, self.n_components, self.alpha,
            n_iter=n_iter,
            l1_gamma=self.l1_gamma,
            method=self.fit_algorithm,
            n_jobs=self.n_jobs, dict_init=dict_init,
            batch_size=self.batch_size,
            shuffle=self.shuffle,
            verbose=self.verbose, return_code=False,
            iter_offset=iter_offset, random_state=self.random_state_,
            return_inner_stats=True, inner_stats=inner_stats,
            project_dict=project_dict,
            return_debug_info=self.debug_info)
        # XXX: To remove
        if self.debug_info:
            (U, (A, B, penalty)), debug_info = res
        else:
            U, (A, B, penalty) = res
        if self.debug_info:
            if not hasattr(self, 'values_'):
                self.residuals_, self.density_, self.values_ = debug_info
            else:
                for this_array, new_array in zip(('residuals_', 'density_',
                                                  'values_'), debug_info):
                    cat_array = np.concatenate((getattr(self, this_array),
                                           new_array), axis=0)
                    setattr(self, this_array, cat_array)
        self.components_ = U

        # Keep track of the state of the algorithm to be able to do
        # some online fitting (partial_fit)
        self.inner_stats_ = (A, B, penalty)
        self.iter_offset_ = iter_offset + n_iter
        return self<|MERGE_RESOLUTION|>--- conflicted
+++ resolved
@@ -114,14 +114,9 @@
     elif algorithm == 'lasso_cd':
         # XXX: should be sqrt(n_features)
         alpha = float(regularization) / n_features  # account for scaling
-<<<<<<< HEAD
-        clf = Lasso(alpha=alpha, fit_intercept=False, precompute=gram,
-                    max_iter=max_iter, selection='random',
+        clf = Lasso(alpha=alpha, fit_intercept=False, normalize='False',
+                    precompute=gram, max_iter=max_iter, selection='random',
                     random_state=random_state, warm_start=True)
-=======
-        clf = Lasso(alpha=alpha, fit_intercept=False, normalize=False,
-                    precompute=gram, max_iter=max_iter, warm_start=True)
->>>>>>> 2ed0c22c
         clf.coef_ = init
         clf.fit(dictionary.T, X.T, check_input=False)
         new_code = clf.coef_
@@ -265,22 +260,13 @@
             regularization = 1.
 
     if n_jobs == 1 or algorithm == 'threshold':
-<<<<<<< HEAD
         code = _sparse_encode(X, dictionary, gram, cov=cov,
                               algorithm=algorithm,
                               regularization=regularization, copy_cov=copy_cov,
                               init=init, max_iter=max_iter,
                               random_state=random_state)
-=======
-        code = _sparse_encode(X,
-                              dictionary, gram, cov=cov,
-                              algorithm=algorithm,
-                              regularization=regularization, copy_cov=copy_cov,
-                              init=init,
-                              max_iter=max_iter)
         # This ensure that dimensionality of code is always 2,
         # consistant with the case n_jobs > 1
->>>>>>> 2ed0c22c
         if code.ndim == 1:
             code = code[np.newaxis, :]
         return code
@@ -307,7 +293,7 @@
 
 
 def _update_dict(dictionary, Y, code, verbose=False, return_r2=False,
-                 l1_gamma=1., radius=1., online=False, shuffle=False,
+                 l1_ratio=1., radius=1., online=False, shuffle=False,
                  random_state=None):
     """Update the dense dictionary factor in place, constraining dictionary
     component to have a unit l2 norm.
@@ -369,7 +355,7 @@
             if online:
                 dictionary[:, k] = R[:, k]
                 # L2-ball scaling if we use an elastic net ball
-                if l1_gamma != 0.:
+                if l1_ratio != 0.:
                     if code[k, k] > 1e-20:
                         dictionary[:, k] /= code[k, k]
                     else:
@@ -378,7 +364,7 @@
             else:
                 dictionary[:, k] = np.dot(R, code[k, :].T)
                 # L2-ball scaling if we use an elastic net ball
-                if l1_gamma != 0.:
+                if l1_ratio != 0.:
                     s = np.sum(code[k, :] ** 2)
                     if s > 1e-20:
                         dictionary[:, k] /= s
@@ -398,10 +384,11 @@
                 # Setting corresponding coefs to 0
                 code[k, :] = 0.0
 
-            if l1_gamma != 0.:
+            if l1_ratio != 0.:
                 dictionary[:, k] = enet_projection(dictionary[:, k],
                                                    radius=radius,
-                                                   l1_gamma=l1_gamma)
+                                                   l1_ratio=l1_ratio,
+                                                   check_input=False)
             else:
                 dictionary[:, k] /= sqrt(atom_norm_square)
             # R <- -1.0 * U_k * V_k^T + R
@@ -578,7 +565,7 @@
                                              online=False,
                                              shuffle=False,
                                              random_state=random_state,
-                                             l1_gamma=0.)
+                                             l1_ratio=0.)
         dictionary = dictionary.T
 
         # Cost function
@@ -604,7 +591,7 @@
         return code, dictionary, errors
 
 
-def dict_learning_online(X, n_components=2, alpha=1, l1_gamma=0.0, n_iter=100,
+def dict_learning_online(X, n_components=2, alpha=1, l1_ratio=0.0, n_iter=100,
                          return_code=True, dict_init=None, callback=None,
                          batch_size=3, verbose=False, shuffle=True, n_jobs=1,
                          method='lars',
@@ -674,7 +661,7 @@
         the estimated components are sparse.
         ridge: compute code using an ordinary least square method.
 
-    l1_gamma: float,
+    l1_ratio: float,
         Sparsity controlling parameter for dictionary projection.
         The higher it is, the sparser the dictionary component will be.
 
@@ -749,7 +736,7 @@
     # Avoid integer division problems
     alpha = float(alpha)
 
-    l1_gamma = float(l1_gamma)
+    l1_ratio = float(l1_ratio)
 
     random_state = check_random_state(random_state)
 
@@ -822,11 +809,9 @@
         dictionary /= S[np.newaxis, :]
         # XXX: Distrub dictionary before projection to
         # avoid worst case complexity
-        for k in range(n_components):
-            print('projection')
-            dictionary[:, k] = enet_projection(dictionary[:, k],
-                                               l1_gamma=l1_gamma,
-                                               radius=radius)
+        dictionary = enet_projection(dictionary.T,
+                                     l1_ratio=l1_ratio,
+                                     radius=radius).T
 
     for ii, batch in zip(range(iter_offset, iter_offset + n_iter), batches):
         if return_debug_info:
@@ -869,7 +854,7 @@
         # Update dictionary
         dictionary, this_residual = _update_dict(dictionary, B, A,
                                                  verbose=verbose,
-                                                 l1_gamma=l1_gamma,
+                                                 l1_ratio=l1_ratio,
                                                  random_state=random_state,
                                                  return_r2=True,
                                                  radius=radius,
@@ -1258,7 +1243,7 @@
     alpha : float,
         sparsity controlling parameter
 
-    l1_gamma: float,
+    l1_ratio: float,
         sparsity controlling parameter for dictionary component
 
     tol: float,
@@ -1358,7 +1343,7 @@
     MiniBatchSparsePCA
 
     """
-    def __init__(self, n_components=None, alpha=1, l1_gamma=0.0, n_iter=1000,
+    def __init__(self, n_components=None, alpha=1, l1_ratio=0.0, n_iter=1000,
                  fit_algorithm='lars', n_jobs=1, batch_size=3,
                  shuffle=True, dict_init=None, transform_algorithm='omp',
                  tol=0., transform_n_nonzero_coefs=None, transform_alpha=None,
@@ -1377,7 +1362,7 @@
         self.batch_size = batch_size
         self.split_sign = split_sign
         self.random_state = random_state
-        self.l1_gamma = l1_gamma
+        self.l1_ratio = l1_ratio
         self.tol = tol
         # XXX: To remove
         self.debug_info = debug_info
@@ -1406,7 +1391,7 @@
             n_jobs=self.n_jobs, dict_init=self.dict_init,
             batch_size=self.batch_size, shuffle=self.shuffle,
             verbose=self.verbose, random_state=random_state,
-            l1_gamma=self.l1_gamma,
+            l1_ratio=self.l1_ratio,
             tol=self.tol,
             return_inner_stats=True,
             return_n_iter=True,
@@ -1466,7 +1451,7 @@
             iter_offset = getattr(self, 'iter_offset_', 0)
         res = dict_learning_online(
             X, self.n_components, self.alpha,
-            l1_gamma=self.l1_gamma,
+            l1_ratio=self.l1_ratio,
             n_iter=self.n_iter, method=self.fit_algorithm,
             n_jobs=self.n_jobs, dict_init=dict_init,
             batch_size=len(X), shuffle=False,
@@ -1541,7 +1526,7 @@
         res = dict_learning_online(
             X, self.n_components, self.alpha,
             n_iter=n_iter,
-            l1_gamma=self.l1_gamma,
+            l1_ratio=self.l1_ratio,
             method=self.fit_algorithm,
             n_jobs=self.n_jobs, dict_init=dict_init,
             batch_size=self.batch_size,
